--- conflicted
+++ resolved
@@ -35,11 +35,8 @@
 ops_madam.py \
 ops_pmat.py \
 ops_simnoise.py \
-<<<<<<< HEAD
 ops_sim_pysm.py \
-=======
 ops_smooth.py \
->>>>>>> 46af3d4f
 ops_polyfilter.py \
 ops_groundfilter.py \
 ops_gainscrambler.py \
