--- conflicted
+++ resolved
@@ -356,14 +356,10 @@
         if "psi_uv_deg" in props.colnames:
             psi_uv = props["psi_uv"].to_value(u.radian)
         else:
-<<<<<<< HEAD
-            raise RuntimeError(f"focalplane[{det}] does not include psi_uv")
-=======
             msg = f"focalplane[{det}] does not include psi_uv. "
             msg += "Valid column names are {props.colnames}"
             warnings.warn(msg)
             psi_uv = 0
->>>>>>> c5558a4a
         return psi_uv
 
     def _get_epsilon(self, focalplane, det):
