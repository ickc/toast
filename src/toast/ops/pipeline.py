--- conflicted
+++ resolved
@@ -8,19 +8,11 @@
 
 from ..accelerator import use_accel_jax, use_accel_omp
 from ..data import Data
-<<<<<<< HEAD
-
-from ..accelerator import use_accel_jax, use_accel_omp
-
-from .operator import Operator
-
-=======
 from ..timing import function_timer
 from ..traits import Int, List, Unicode, trait_docs
 from ..utils import Logger
 from .operator import Operator
 
->>>>>>> c92547b6
 
 @trait_docs
 class Pipeline(Operator):
