# Copyright (c) 2015-2020 by the parties listed in the AUTHORS file.
# All rights reserved.  Use of this source code is governed by
# a BSD-style license that can be found in the LICENSE file.

import copy
import os
import re
import warnings
from time import time

import astropy.io.fits as pf
import numpy as np
import scipy.signal
import traitlets
from astropy import units as u

from .. import qarray as qa
<<<<<<< HEAD
from .._libtoast import subtract_mean, sum_detectors
from ..mpi import MPI, Comm, MPI_Comm, use_mpi
from ..observation import default_values as defaults
from ..timing import function_timer
from ..intervals import interval_dtype
=======
from .._libtoast import filter_poly2D, filter_polynomial, subtract_mean, sum_detectors
from ..intervals import interval_dtype
from ..mpi import MPI, Comm, MPI_Comm, use_mpi
from ..observation import default_values as defaults
from ..timing import function_timer
>>>>>>> c92547b6
from ..traits import (
    Bool,
    Dict,
    Instance,
    Int,
    List,
    Quantity,
    Tuple,
    Unicode,
    trait_docs,
)
from ..utils import (
    AlignedF64,
    AlignedU8,
    Environment,
    GlobalTimers,
    Logger,
    Timer,
    dtype_to_aligned,
)
from .arithmetic import Combine
from .copy import Copy
from .delete import Delete
from .noise_estimation_utils import autocov_psd, crosscov_psd, flagged_running_average
from .operator import Operator
from .polyfilter import CommonModeFilter
from .scan_healpix import ScanHealpixMap, ScanHealpixMask


@trait_docs
class NoiseEstim(Operator):
    """Noise estimation operator"""

    API = Int(0, help="Internal interface version for this operator")

    times = Unicode(
        defaults.times,
        help="Observation shared key for timestamps",
    )

    detector_pointing = Instance(
        klass=Operator,
        allow_none=True,
        help="Operator that translates boresight pointing into detector frame.  "
        "Only relevant if `maskfile` and/or `mapfile` are set",
    )

    pixel_dist = Unicode(
        "pixel_dist",
        help="The Data key where the PixelDistribution object is located.  "
        "Only relevant if `maskfile` and/or `mapfile` are set",
    )

    pixel_pointing = Instance(
        klass=Operator,
        allow_none=True,
        help="An instance of a pixel pointing operator.  "
        "Only relevant if `maskfile` and/or `mapfile` are set",
    )

    stokes_weights = Instance(
        klass=Operator,
        allow_none=True,
        help="An instance of a Stokes weights operator.  "
        "Only relevant if `mapfile` is set",
    )

    det_data = Unicode(
        defaults.det_data,
        help="Observation detdata key apply filtering to",
    )

    det_flags = Unicode(
        defaults.det_flags,
        allow_none=True,
        help="Observation detdata key for flags to use",
    )

    det_flag_mask = Int(
        defaults.det_mask_invalid, help="Bit mask value for optional detector flagging"
    )

    mask_flags = Unicode(
        defaults.det_flags,
        allow_none=True,
        help="Observation detdata key for processing mask flags",
    )

    mask_flag_mask = Int(
        defaults.det_mask_invalid, help="Bit mask for raising processing mask flags"
    )

    shared_flags = Unicode(
        defaults.shared_flags,
        allow_none=True,
        help="Observation shared key for telescope flags to use",
    )

    shared_flag_mask = Int(
        defaults.shared_mask_invalid, help="Bit mask value for optional shared flagging"
    )

    output_dir = Unicode(
        ".",
        help="If specified, write output data products to this directory",
    )

    maskfile = Unicode(
        None,
        allow_none=True,
        help="Optional HEALPix processing mask",
    )

    mapfile = Unicode(
        None,
        allow_none=True,
        help="Optional HEALPix map to sample and subtract from the signal",
    )

    pol = Bool(True, help="Sample also the polarized part of the map")

    save_cov = Bool(False, help="Save also the sample covariance")

    nbin_psd = Int(1000, allow_none=True, help="Bin the resulting PSD")

    lagmax = Int(10000, help="Maximum lag to consider for the covariance function")

    stationary_period = Quantity(
        86400 * u.s,
        help="Break the observation into several estimation periods of this length",
    )

    nosingle = Bool(
        False, help="Do not evaluate individual PSDs.  Overridden by `pairs`"
    )

    nocross = Bool(True, help="Do not evaluate cross-PSDs.  Overridden by `pairs`")

    nsum = Int(1, help="Downsampling factor for decimated data")

    naverage = Int(100, help="Smoothing kernel width for downsampled data")

    view = Unicode(
        None, allow_none=True, help="Only measure the covariance within each view"
    )

    pairs = List(
        default_value=None,
        trait=Tuple,
        allow_none=True,
        help="Detector pairs to estimate noise for.  Overrides `nosingle` and `nocross`",
    )

    focalplane_key = Unicode(
        None, allow_none=True, help="When set, PSDs are measured over averaged TODs"
    )

    @traitlets.validate("detector_pointing")
    def _check_detector_pointing(self, proposal):
        detpointing = proposal["value"]
        if detpointing is not None:
            if not isinstance(detpointing, Operator):
                raise traitlets.TraitError(
                    "detector_pointing should be an Operator instance"
                )
            # Check that this operator has the traits we expect
            for trt in [
                "view",
                "boresight",
                "shared_flags",
                "shared_flag_mask",
                "quats",
                "coord_in",
                "coord_out",
            ]:
                if not detpointing.has_trait(trt):
                    msg = f"detector_pointing operator should have a '{trt}' trait"
                    raise traitlets.TraitError(msg)
        return detpointing

    @traitlets.validate("det_flag_mask")
    def _check_det_flag_mask(self, proposal):
        check = proposal["value"]
        if check < 0:
            raise traitlets.TraitError("Flag mask should be a positive integer")
        return check

    def __init__(self, **kwargs):
        super().__init__(**kwargs)
        return

    @function_timer
    def _redistribute(self, data, obs):
        log = Logger.get()
        timer = Timer()
        timer.start()
        if obs.comm_col is not None and obs.comm_col.size > 1:
            self.redistribute = True
            # Redistribute the data so each process has all detectors
            # for some sample range
            # Duplicate just the fields of the observation we will use
            dup_shared = [self.times]
            if self.shared_flags is not None:
                dup_shared.append(self.shared_flags)
            dup_detdata = [self.det_data]
            if self.det_flags is not None:
                dup_detdata.append(self.det_flags)
            dup_intervals = list()
            temp_obs = obs.duplicate(
                times=self.times,
                meta=list(),
                shared=dup_shared,
                detdata=dup_detdata,
                intervals=dup_intervals,
            )
            log.debug_rank(
                f"{data.comm.group:4} : Duplicated observation in",
                comm=temp_obs.comm.comm_group,
                timer=timer,
            )
            # Redistribute this temporary observation to be distributed by samples
            temp_obs.redistribute(1, times=self.times, override_sample_sets=None)
            log.debug_rank(
                f"{data.comm.group:4} : Redistributed observation in",
                comm=temp_obs.comm.comm_group,
                timer=timer,
            )
            comm = None
        else:
            self.redistribute = False
            temp_obs = obs

        return temp_obs

    @function_timer
    def _re_redistribute(self, data, obs, temp_obs):
        log = Logger.get()
        timer = Timer()
        timer.start()
        if self.redistribute:
            # Redistribute data back
            temp_obs.redistribute(
                obs.dist.process_rows,
                times=self.times,
                override_sample_sets=obs.dist.sample_sets,
            )
            log.debug_rank(
                f"{data.comm.group:4} : Re-redistributed observation in",
                comm=temp_obs.comm.comm_group,
                timer=timer,
            )
            # Copy data to original observation
            obs.detdata[self.det_data][:] = temp_obs.detdata[self.det_data][:]
            log.debug_rank(
                f"{data.comm.group:4} : Copied observation data in",
                comm=temp_obs.comm.comm_group,
                timer=timer,
            )
            self.redistribute = False
        return

    @function_timer
    def _exec(self, data, detectors=None, **kwargs):
        if detectors is not None:
            msg = "NoiseEstim cannot be run in batch mode"
            raise RuntimeError(msg)

        log = Logger.get()

        if self.focalplane_key:
            if self.pairs is not None:
                msg = "focalplane_key is not compatible with pairs"
                raise RuntimeError(msg)
            # Measure the averages of the signal across the focalplane
            Copy(detdata=[(self.det_data, "temp_signal")]).apply(data)
            CommonModeFilter(
                det_data="temp_signal",
                det_flags=self.det_flags,
                det_flag_mask=self.det_flag_mask,
                focalplane_key=self.focalplane_key,
            ).apply(data)
            Combine(
                op="subtract",
                first=self.det_data,
                second="temp_signal",
                output=self.det_data,
            ).apply(data)
            Delete(detdata="temp_signal")

        self.rank = data.comm.world_rank

        if self.mapfile is not None:
            if self.pol:
                weights = self.stokes_weights
            else:
                weights = None
            scan_map = ScanHealpixMap(
                file=self.mapfile,
                det_data=self.det_data,
                subtract=True,
                pixel_dist=self.pixel_dist,
                pixel_pointing=self.pixel_pointing,
                stokes_weights=weights,
            )
            scan_map.apply(data, detectors=detectors)

        if self.maskfile is not None:
            scan_mask = ScanHealpixMask(
                file=self.maskfile,
                det_flags=self.mask_flags,
                def_flags_value=self.mask_bit,
                pixel_dist=self.pixel_dist,
                pixel_pointing=self.pixel_pointing,
            )
            scan_mask.apply(data, detectors=detectors)

        for orig_obs in data.obs:

            obs = self._redistribute(data, orig_obs)

            if self.focalplane_key is not None:
                # Pick just one detector to represent each key value
                fp = obs.telescope.focalplane
                det_names = []
                key2det = {}
                det2key = {}
                for det in obs.all_detectors:
                    key = fp[det][self.focalplane_key]
                    if key not in key2det:
                        det_names.append(det)
                        key2det[key] = det
                        det2key[det] = key
                pairs = []
                for det1 in key2det.values():
                    for det2 in key2det.values():
                        if det1 == det2 and self.nosingle:
                            continue
                        if det1 != det2 and self.nocross:
                            continue
                        pairs.append([det1, det2])
            else:
                det2key = None
                det_names = obs.all_detectors
                ndet = len(det_names)
                if self.pairs is not None:
                    pairs = self.pairs
                else:
                    # Construct a list of detector pairs
                    pairs = []
                    for idet1 in range(ndet):
                        det1 = det_names[idet1]
                        for idet2 in range(idet1, ndet):
                            det2 = det_names[idet2]
                            if det1 == det2 and self.nosingle:
                                continue
                            if det1 != det2 and self.nocross:
                                continue
                            pairs.append([det1, det2])

            times = np.array(obs.shared[self.times])
            nsample = times.size

            if self.shared_flags is None:
                shared_flags = np.zeros(times.size, dtype=bool)
            else:
                shared_flags = obs.shared[self.shared_flags].data
                shared_flags = (shared_flags & self.shared_flag_mask) != 0
            fsample = obs.telescope.focalplane.sample_rate.to_value(u.Hz)

            fileroot = f"{self.name}_{obs.name}"

            if self.view is None:
                intervals = np.array(
                    [
                        (times[0], times[-1], 0, nsample - 1),
                    ],
                    dtype=interval_dtype,
                )
            else:
                intervals = obs.intervals[self.view]

            # self.highpass_signal(obs, comm, intervals)

            # Extend the gap between intervals to prevent sample pairs
            # that cross the gap.

            gap_min = self.lagmax + 1
            # Downsampled data requires longer gaps
            gap_min_nsum = self.lagmax * self.nsum + 1

            gapflags = np.zeros_like(shared_flags)
            gapflags_nsum = np.zeros_like(shared_flags)
            for ival1, ival2 in zip(intervals[:-1], intervals[1:]):
                gap_start = ival1.last + 1
                gap_stop = max(gap_start + gap_min, ival2.first)
                gap_stop_nsum = max(gap_start + gap_min_nsum, ival2.first)

                gapflags[gap_start:gap_stop] = True
                gapflags_nsum[gap_start:gap_stop_nsum] = True

            for det1, det2 in pairs:
                if det1 not in det_names or det2 not in det_names:
                    # User-specified pair is invalid
                    continue
                signal1 = obs.detdata[self.det_data][det1]
                flags1 = obs.detdata[self.det_flags][det1]
                flags = flags1 & self.det_flag_mask != 0
                signal2 = None
                flags2 = None
                if det1 != det2:
                    signal2 = obs.detdata[self.det_data][det2]
                    flags2 = obs.detdata[self.det_flags][det2]
                    flags[flags2 & self.det_flag_mask != 0] = True
                flags[shared_flags] = True

                if det2key is None:
                    det1_name = det1
                    det2_name = det2
                else:
                    det1_name = det2key[det1]
                    det2_name = det2key[det2]

                self.process_noise_estimate(
                    obs,
                    signal1,
                    signal2,
                    flags,
                    gapflags,
                    gapflags_nsum,
                    times,
                    fsample,
                    fileroot,
                    det1_name,
                    det2_name,
                    intervals,
                )

            self._re_redistribute(data, orig_obs, obs)

        return

    @function_timer
    def highpass_signal(self, obs, comm, intervals):
        """Suppress the sub-harmonic modes in the TOD by high-pass
        filtering.
        """
        log = Logger.get()
        timer = Timer()
        timer.start()
        if self.rank == 0:
            log.info("High-pass-filtering signal")
        for det in obs.local_detectors:
            signal = obs.detdata[self.det_data][det]
            flags = obs.detdata[self.det_flags][det] & self.det_flag_mask
            for ival in intervals:
                ind = slice(ival.first, ival.last + 1)
                sig = signal[ind]
                flg = flags[ind]
                trend = flagged_running_average(
                    sig, flg, self.lagmax, return_flags=False
                )
                sig -= trend
        if self.rank == 0:
            timer.report_clear("TOD high pass")
        return

    @function_timer
    def decimate(self, x, flg, gapflg, intervals):
        # Low-pass filter with running average, then downsample
        xx = x.copy()
        flags = flg.copy()
        for ival in intervals:
            ind = slice(ival.first, ival.last + 1)
            xx[ind], flags[ind] = flagged_running_average(
                x[ind], flg[ind], self.naverage, return_flags=True
            )
        return xx[:: self.nsum].copy(), (flags + gapflg)[:: self.nsum].copy()

    # def highpass(self, x, flg):
    #     # Flagged real-space high pass filter
    #     xx = x.copy()
    #
    #     j = 0
    #     while j < x.size and flg[j]: j += 1
    #
    #     alpha = .999
    #
    #     for i in range(j+1, x.size):
    #         if flg[i]:
    #             xx[i] = x[j]
    #         else:
    #             xx[i] = alpha*(xx[j] + x[i] - x[j])
    #             j = i
    #
    #     xx /= alpha
    #     return xx

    @function_timer
    def log_bin(self, freq, nbin=100, fmin=None, fmax=None):
        if np.any(freq == 0):
            msg = "Logarithmic binning should not include zero frequency"
            raise Exception(msg)

        if fmin is None:
            fmin = np.amin(freq)
        if fmax is None:
            fmax = np.amax(freq)

        bins = np.logspace(
            np.log(fmin), np.log(fmax), num=nbin + 1, endpoint=True, base=np.e
        )
        bins[-1] *= 1.01  # Widen the last bin not to have a bin with one entry

        locs = np.digitize(freq, bins).astype(np.int32)
        hits = np.zeros(nbin + 2, dtype=np.int32)
        for loc in locs:
            hits[loc] += 1
        return locs, hits

    @function_timer
    def bin_psds(self, my_psds, fmin=None, fmax=None):
        my_binned_psds = []
        my_times = []
        binfreq0 = None

        for i in range(len(my_psds)):
            t0, _, freq, psd = my_psds[i]

            good = freq != 0

            if self.nbin_psd is not None:
                locs, hits = self.log_bin(
                    freq[good], nbin=self.nbin_psd, fmin=fmin, fmax=fmax
                )
                binfreq = np.zeros(hits.size)
                for loc, f in zip(locs, freq[good]):
                    binfreq[loc] += f
                binfreq = binfreq[hits != 0] / hits[hits != 0]
            else:
                binfreq = freq
                hits = np.ones(len(binfreq))

            if binfreq0 is None:
                binfreq0 = binfreq
            else:
                if np.any(binfreq != binfreq0):
                    msg = "Binned PSD frequencies change"
                    raise Exception(msg)

            if self.nbin_psd is not None:
                binpsd = np.zeros(hits.size)
                for loc, p in zip(locs, psd[good]):
                    binpsd[loc] += p
                binpsd = binpsd[hits != 0] / hits[hits != 0]
            else:
                binpsd = psd

            my_times.append(t0)
            my_binned_psds.append(binpsd)
        return my_binned_psds, my_times, binfreq0

    @function_timer
    def discard_outliers(self, binfreq, all_psds, all_times, all_cov):
        log = Logger.get()

        all_psds = copy.deepcopy(all_psds)
        all_times = copy.deepcopy(all_times)
        if self.save_cov:
            all_cov = copy.deepcopy(all_cov)

        nrow, ncol = np.shape(all_psds)

        # Discard empty PSDs

        i = 1
        nempty = 0
        while i < nrow:
            p = all_psds[i]
            if np.all(p == 0) or np.any(np.isnan(p)):
                del all_psds[i]
                del all_times[i]
                if self.save_cov:
                    del all_cov[i]
                nrow -= 1
                nempty += 1
            else:
                i += 1

        if nempty > 0:
            log.info(f"Discarded {nempty} empty or NaN psds")

        # Throw away outlier PSDs by comparing the PSDs in specific bins

        if nrow < 10:
            nbad = 0
        else:
            all_good = np.isfinite(np.sum(all_psds, 1))
            for col in range(ncol - 1):
                if binfreq[col] < 0.001:
                    continue

                # Local outliers

                psdvalues = np.array([x[col] for x in all_psds])
                smooth_values = scipy.signal.medfilt(psdvalues, 11)
                good = np.ones(psdvalues.size, dtype=np.bool)
                good[psdvalues == 0] = False

                for i in range(10):
                    # Local test
                    diff = np.zeros(psdvalues.size)
                    diff[good] = np.log(psdvalues[good]) - np.log(smooth_values[good])
                    sdev = np.std(diff[good])
                    good[np.abs(diff) > 5 * sdev] = False
                    # Global test
                    diff = np.zeros(psdvalues.size)
                    diff[good] = np.log(psdvalues[good]) - np.mean(
                        np.log(psdvalues[good])
                    )
                    sdev = np.std(diff[good])
                    good[np.abs(diff) > 5 * sdev] = False

                all_good[np.logical_not(good)] = False

            bad = np.logical_not(all_good)
            nbad = np.sum(bad)
            if nbad > 0:
                for ii in np.argwhere(bad).ravel()[::-1]:
                    del all_psds[ii]
                    del all_times[ii]
                    if self.save_cov:
                        del all_cov[ii]

            if nbad > 0:
                log.info(f"Masked extra {nbad} psds due to outliers.")
        return all_psds, all_times, nempty + nbad, all_cov

    @function_timer
    def save_psds(
        self, binfreq, all_psds, all_times, det1, det2, fsample, rootname, all_cov
    ):
        log = Logger.get()
        timer = Timer()
        timer.start()
        if det1 == det2:
            fn_out = os.path.join(self.output_dir, f"{rootname}_{det1}.fits")
        else:
            fn_out = os.path.join(self.output_dir, f"{rootname}_{det1}_{det2}.fits")
        all_psds = np.vstack([binfreq, all_psds])

        hdulist = [pf.PrimaryHDU()]

        cols = []
        cols.append(pf.Column(name="OBT", format="D", array=all_times))
        coldefs = pf.ColDefs(cols)
        hdu1 = pf.BinTableHDU.from_columns(coldefs)
        hdu1.header["RATE"] = fsample, "Sampling rate"
        hdulist.append(hdu1)

        cols = []
        cols.append(pf.Column(name="PSD", format=f"{binfreq.size}E", array=all_psds))
        coldefs = pf.ColDefs(cols)
        hdu2 = pf.BinTableHDU.from_columns(coldefs)
        hdu2.header["EXTNAME"] = str(det1), "Detector"
        hdu2.header["DET1"] = str(det1), "Detector1"
        hdu2.header["DET2"] = str(det2), "Detector2"
        hdulist.append(hdu2)

        if self.save_cov:
            all_cov = np.array(all_cov)
            cols = []
            nrow, ncol, nsamp = np.shape(all_cov)
            cols.append(
                pf.Column(
                    name="HITS",
                    format=f"{nsamp}J",
                    array=np.ascontiguousarray(all_cov[:, 0, :]),
                )
            )
            cols.append(
                pf.Column(
                    name="COV",
                    format=f"{nsamp}E",
                    array=np.ascontiguousarray(all_cov[:, 1, :]),
                )
            )
            coldefs = pf.ColDefs(cols)
            hdu3 = pf.BinTableHDU.from_columns(coldefs)
            hdu3.header["EXTNAME"] = str(det1), "Detector"
            hdu3.header["DET1"] = str(det1), "Detector1"
            hdu3.header["DET2"] = str(det2), "Detector2"
            hdulist.append(hdu3)

        hdulist = pf.HDUList(hdulist)

        with open(fn_out, "wb") as fits_out:
            hdulist.writeto(fits_out, overwrite=True)

        log.info(f"Detector {det1} vs. {det2} PSDs stored in {fn_out}")

        return

    @function_timer
    def process_downsampled_noise_estimate(
        self,
        timestamps,
        fsample,
        signal1,
        signal2,
        flags,
        gapflags_nsum,
        local_intervals,
        my_psds1,
        my_cov1,
        comm,
    ):
        # Get another PSD for a down-sampled TOD to measure the
        # low frequency power

        timestamps_decim = timestamps[:: self.nsum]
        # decimate() will smooth and downsample the signal in
        # each valid interval separately
        signal1_decim, flags_decim = self.decimate(
            signal1, flags, gapflags_nsum, local_intervals
        )
        if signal2 is not None:
            signal2_decim, flags_decim = self.decimate(
                signal2, flags, gapflags_nsum, local_intervals
            )

        stationary_period = self.stationary_period.to_value(u.s)
        lagmax = min(self.lagmax, timestamps_decim.size)
        if signal2 is None:
            result = autocov_psd(
                timestamps_decim,
                signal1_decim,
                flags_decim,
                lagmax,
                stationary_period,
                fsample / self.nsum,
                comm=comm,
                return_cov=self.save_cov,
            )
        else:
            result = crosscov_psd(
                timestamps_decim,
                signal1_decim,
                signal2_decim,
                flags_decim,
                lagmax,
                stationary_period,
                fsample / self.nsum,
                comm=comm,
                return_cov=self.save_cov,
            )
        if self.save_cov:
            my_psds2, my_cov2 = result
        else:
            my_psds2, my_cov2 = result, None

        # Ensure the two sets of PSDs are of equal length

        my_new_psds1 = []
        my_new_psds2 = []
        if self.save_cov:
            my_new_cov1 = []
            my_new_cov2 = []
        i = 0
        while i < min(len(my_psds1), len(my_psds2)):
            t1 = my_psds1[i][0]
            t2 = my_psds2[i][0]
            if np.isclose(t1, t2):
                my_new_psds1.append(my_psds1[i])
                my_new_psds2.append(my_psds2[i])
                if self.save_cov:
                    my_new_cov1.append(my_cov1[i])
                    my_new_cov2.append(my_cov2[i])
                i += 1
            else:
                if t1 < t2:
                    del my_psds1[i]
                    if self._cov:
                        del my_cov1[i]
                else:
                    del my_psds2[i]
                    if self._cov:
                        del my_cov1[i]
        my_psds1 = my_new_psds1
        my_psds2 = my_new_psds2
        if self.save_cov:
            my_cov1 = my_new_cov1
            my_cov2 = my_new_cov2

        if len(my_psds1) != len(my_psds2):
            while my_psds1[-1][0] > my_psds2[-1][0]:
                del my_psds1[-1]
                if self.save_cov:
                    del my_cov1[-1]
            while my_psds1[-1][0] < my_psds2[-1][0]:
                del my_psds2[-1]
                if self.save_cov:
                    del my_cov2[-1]
        return my_psds1, my_cov1, my_psds2, my_cov2

    @function_timer
    def process_noise_estimate(
        self,
        obs,
        signal1,
        signal2,
        flags,
        gapflags,
        gapflags_nsum,
        timestamps,
        fsample,
        fileroot,
        det1,
        det2,
        local_intervals,
    ):
        # High pass filter the signal to avoid aliasing
        # self.highpass(signal1, noise_flags)
        # self.highpass(signal2, noise_flags)

        # Compute the autocovariance function and the matching
        # PSD for each stationary interval

        timer = Timer()
        timer.start()
        comm = obs.comm_row
        stationary_period = self.stationary_period.to_value(u.s)
        if signal2 is None:
            result = autocov_psd(
                timestamps,
                signal1,
                flags + gapflags,
                self.lagmax,
                stationary_period,
                fsample,
                comm=comm,
                return_cov=self.save_cov,
            )
        else:
            result = crosscov_psd(
                timestamps,
                signal1,
                signal2,
                flags + gapflags,
                self.lagmax,
                stationary_period,
                fsample,
                comm=comm,
                return_cov=self.save_cov,
            )
        if self.save_cov:
            my_psds1, my_cov1 = result
        else:
            my_psds1, my_cov1 = result, None

        if self.nsum > 1:
            (
                my_psds1,
                my_cov1,
                my_psds2,
                my_cov2,
            ) = self.process_downsampled_noise_estimate(
                timestamps,
                fsample,
                signal1,
                signal2,
                flags,
                gapflags_nsum,
                local_intervals,
                my_psds1,
                my_cov1,
                comm,
            )

        if self.rank == 0:
            timer.report_clear("Compute Correlators and PSDs")

        # Now bin the PSDs

        fmin = 1 / stationary_period
        fmax = fsample / 2

        my_binned_psds1, my_times1, binfreq10 = self.bin_psds(my_psds1, fmin, fmax)
        if self.nsum > 1:
            my_binned_psds2, _, binfreq20 = self.bin_psds(my_psds2, fmin, fmax)
        if self.rank == 0:
            timer.report_clear("Bin PSDs")

        # concatenate

        if binfreq10 is None:
            my_times = []
            my_binned_psds = []
            binfreq0 = None
        else:
            my_times = my_times1
            if self.save_cov:
                my_cov = my_cov1  # Only store the fully sampled covariance
            if self.nsum > 1:
                # frequencies that are usable in the down-sampled PSD
                fcut = fsample / 2 / self.naverage / 100
                ind1 = binfreq10 > fcut
                ind2 = binfreq20 <= fcut
                binfreq0 = np.hstack([binfreq20[ind2], binfreq10[ind1]])
                my_binned_psds = []
                for psd1, psd2 in zip(my_binned_psds1, my_binned_psds2):
                    my_binned_psds.append(np.hstack([psd2[ind2], psd1[ind1]]))
            else:
                binfreq0 = binfreq10
                my_binned_psds = my_binned_psds1

        # Collect and write the PSDs.  Start by determining the first
        # process to have a valid PSD to determine binning

        have_bins = binfreq0 is not None
        have_bins_all = None
        if comm is None:
            have_bins_all = [have_bins]
        else:
            have_bins_all = comm.allgather(have_bins)
        root = 0
        if np.any(have_bins_all):
            while not have_bins_all[root]:
                root += 1
        else:
            msg = "None of the processes have valid PSDs"
            raise RuntimeError(msg)
        binfreq = None
        if comm is None:
            binfreq = binfreq0
        else:
            binfreq = comm.bcast(binfreq0, root=root)
        if binfreq0 is not None and np.any(binfreq != binfreq0):
            msg = (
                f"{self.rank:4} : Binned PSD frequencies change. "
                f"len(binfreq0) = {binfreq0.size}, "
                f"len(binfreq) = {binfreq.size}, binfreq0={binfreq0}, "
                f"binfreq = {binfreq}. len(my_psds) = {len(my_psds1)}"
            )
            raise Exception(msg)

        if len(my_times) != len(my_binned_psds):
            msg = (
                f"ERROR: Process {self.rank} has len(my_times) = {len(my_times)}, "
                f"len(my_binned_psds) = {len(my_binned_psds)}"
            )
            raise Exception(msg)

        all_times = None
        all_psds = None
        if comm is None:
            all_times = [my_times]
            all_psds = [my_binned_psds]
        else:
            all_times = comm.gather(my_times, root=0)
            all_psds = comm.gather(my_binned_psds, root=0)
        all_cov = None
        if self.save_cov:
            if comm is None:
                all_cov = [my_cov]
            else:
                all_cov = comm.gather(my_cov, root=0)
        if self.rank == 0:
            timer.report_clear("Collect PSDs")

        if self.rank == 0:
            if len(all_times) != len(all_psds):
                msg = (
                    f"ERROR: Process {self.rank} has len(all_times) = {len(all_times)},"
                    f" len(all_psds) = {len(all_psds)} before deglitch"
                )
                raise Exception(msg)

            # De-glitch the binned PSDs and write them to file
            i = 0
            while i < len(all_times):
                if len(all_times[i]) == 0:
                    del all_times[i]
                    del all_psds[i]
                    if self.save_cov:
                        del all_cov[i]
                else:
                    i += 1

            if len(all_times) != len(all_psds):
                msg = (
                    f"ERROR: Process {self.rank} has len(all_times) = {len(all_times)}, "
                    f"len(all_psds) = {len(all_psds)} AFTER deglitch"
                )
                raise Exception(msg)

            all_times = list(np.hstack(all_times))
            all_psds = list(np.hstack(all_psds))
            if self.save_cov:
                all_cov = list(np.hstack(all_cov))

            good_psds, good_times, nbad, good_cov = self.discard_outliers(
                binfreq, all_psds, all_times, all_cov
            )
            timer.report_clear("Discard outliers")

            self.save_psds(
                binfreq, all_psds, all_times, det1, det2, fsample, fileroot, all_cov
            )

            if nbad > 0:
                self.save_psds(
                    binfreq,
                    good_psds,
                    good_times,
                    det1,
                    det2,
                    fsample,
                    fileroot + "_good",
                    good_cov,
                )
            timer.report_clear("Write PSDs")

        return

    def _finalize(self, data, **kwargs):
        return

    def _requires(self):
        req = {
            "meta": list(),
            "shared": list(),
            "detdata": [self.det_data],
            "intervals": list(),
        }
        if self.shared_flags is not None:
            req["shared"].append(self.shared_flags)
        if self.det_flags is not None:
            req["detdata"].append(self.det_flags)
        if self.view is not None:
            req["intervals"].append(self.view)
        if self.detector_pointing is not None:
            req.update(self.detector_pointing.requires())
        return req

    def _provides(self):
        prov = {
            "meta": list(),
            "shared": list(),
            "detdata": list(),
        }
        return prov<|MERGE_RESOLUTION|>--- conflicted
+++ resolved
@@ -14,20 +14,9 @@
 import traitlets
 from astropy import units as u
 
-from .. import qarray as qa
-<<<<<<< HEAD
-from .._libtoast import subtract_mean, sum_detectors
-from ..mpi import MPI, Comm, MPI_Comm, use_mpi
+from ..intervals import interval_dtype
 from ..observation import default_values as defaults
 from ..timing import function_timer
-from ..intervals import interval_dtype
-=======
-from .._libtoast import filter_poly2D, filter_polynomial, subtract_mean, sum_detectors
-from ..intervals import interval_dtype
-from ..mpi import MPI, Comm, MPI_Comm, use_mpi
-from ..observation import default_values as defaults
-from ..timing import function_timer
->>>>>>> c92547b6
 from ..traits import (
     Bool,
     Dict,
