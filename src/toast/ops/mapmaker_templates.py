--- conflicted
+++ resolved
@@ -9,14 +9,9 @@
 
 from ..mpi import MPI
 from ..observation import default_values as defaults
-<<<<<<< HEAD
-from ..pixels import PixelData
-from ..pixels_io import write_healpix_fits, write_healpix_hdf5
-=======
 from ..pixels import PixelData, PixelDistribution
 from ..pixels_io_healpix import write_healpix_fits, write_healpix_hdf5
 from ..pixels_io_wcs import write_wcs_fits
->>>>>>> b25a33bf
 from ..templates import AmplitudesMap, Template
 from ..timing import Timer, function_timer
 from ..traits import Bool, Float, Instance, Int, List, Unicode, trait_docs
