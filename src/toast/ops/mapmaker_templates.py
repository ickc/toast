# Copyright (c) 2015-2020 by the parties listed in the AUTHORS file.
# All rights reserved.  Use of this source code is governed by
# a BSD-style license that can be found in the LICENSE file.

import os

import numpy as np
import traitlets
from astropy import units as u

from ..mpi import MPI
from ..observation import default_values as defaults
from ..pixels import PixelData
from ..pixels_io_healpix import write_healpix_fits, write_healpix_hdf5
from ..pixels_io_wcs import write_wcs_fits
from ..templates import AmplitudesMap, Template
from ..timing import Timer, function_timer
from ..traits import Bool, Float, Instance, Int, List, Unicode, Unit, trait_docs
from ..utils import Logger
from .arithmetic import Combine
from .mapmaker_solve import SolverLHS, SolverRHS, solve
from .mapmaker_utils import CovarianceAndHits
from .memory_counter import MemoryCounter
from .operator import Operator
from .pipeline import Pipeline
from .scan_map import ScanMask

# TODO
from ..accelerator import use_accel_jax


@trait_docs
class TemplateMatrix(Operator):
    """Operator for projecting or accumulating template amplitudes."""

    # Class traits

    API = Int(0, help="Internal interface version for this operator")

    templates = List(
        None, allow_none=True, help="This should be a list of Template instances"
    )

    amplitudes = Unicode(None, allow_none=True, help="Data key for template amplitudes")

    transpose = Bool(False, help="If True, apply the transpose.")

    view = Unicode(
        None, allow_none=True, help="Use this view of the data in all observations"
    )

    det_data = Unicode(
        None, allow_none=True, help="Observation detdata key for the timestream data"
    )

    det_data_units = Unit(
        defaults.det_data_units, help="Output units if creating detector data"
    )

    det_flags = Unicode(
        defaults.det_flags,
        allow_none=True,
        help="Observation detdata key for flags to use",
    )

    det_flag_mask = Int(
        defaults.det_mask_invalid, help="Bit mask value for optional detector flagging"
    )

    @traitlets.validate("templates")
    def _check_templates(self, proposal):
        temps = proposal["value"]
        if temps is None:
            return temps
        for tp in temps:
            if not isinstance(tp, Template):
                raise traitlets.TraitError(
                    "templates must be a list of Template instances or None"
                )
        return temps

    def __init__(self, **kwargs):
        super().__init__(**kwargs)
        self._initialized = False

    def reset(self):
        """Reset templates to allow re-initialization on a new Data object."""
        self._initialized = False

    def duplicate(self):
        """Make a shallow copy which contains the same list of templates.

        This is useful when we want to use both a template matrix and its transpose
        in the same pipeline.

        Returns:
            (TemplateMatrix):  A new instance with the same templates.

        """
        ret = TemplateMatrix(
            API=self.API,
            templates=self.templates,
            amplitudes=self.amplitudes,
            transpose=self.transpose,
            view=self.view,
            det_data=self.det_data,
            det_data_units=self.det_data_units,
            det_flags=self.det_flags,
            det_flag_mask=self.det_flag_mask,
        )
        ret._initialized = self._initialized
        return ret

    def apply_precond(self, amps_in, amps_out):
        """Apply the preconditioner from all templates to the amplitudes.

        This can only be called after the operator has been used at least once so that
        the templates are initialized.

        Args:
            amps_in (AmplitudesMap):  The input amplitudes.
            amps_out (AmplitudesMap):  The output amplitudes, modified in place.

        Returns:
            None

        """
        if not self._initialized:
            raise RuntimeError(
                "You must call exec() once before applying preconditioners"
            )
        for tmpl in self.templates:
            tmpl.apply_precond(amps_in[tmpl.name], amps_out[tmpl.name])

    def add_prior(self, amps_in, amps_out):
        """Apply the noise prior from all templates to the amplitudes.

        This can only be called after the operator has been used at least once so that
        the templates are initialized.

        Args:
            amps_in (AmplitudesMap):  The input amplitudes.
            amps_out (AmplitudesMap):  The output amplitudes, modified in place.

        Returns:
            None

        """
        if not self._initialized:
            raise RuntimeError(
                "You must call exec() once before applying the noise prior"
            )
        for tmpl in self.templates:
            tmpl.add_prior(amps_in[tmpl.name], amps_out[tmpl.name])

    @property
    def n_enabled_templates(self):
        n_enabled_templates = 0
        for template in self.templates:
            if template.enabled:
                n_enabled_templates += 1
        return n_enabled_templates

    def reset_templates(self):
        """Mark templates to be re-initialized on next call to exec()."""
        self._initialized = False

    @function_timer
    def _exec(self, data, detectors=None, use_accel=False, **kwargs):
        log = Logger.get()

        # Check that the detector data is set
        if self.det_data is None:
            raise RuntimeError("You must set the det_data trait before calling exec()")

        # Check that amplitudes is set
        if self.amplitudes is None:
            raise RuntimeError(
                "You must set the amplitudes trait before calling exec()"
            )

        # On the first call, we initialize all templates using the Data instance and
        # the fixed options for view, flagging, etc.
        if not self._initialized:
            for tmpl in self.templates:
                tmpl.view = self.view
                tmpl.det_data_units = self.det_data_units
                tmpl.det_flags = self.det_flags
                tmpl.det_flag_mask = self.det_flag_mask
                # This next line will trigger calculation of the number
                # of amplitudes within each template.
                tmpl.data = data
            self._initialized = True

        # Set template accelerator use
        for tmpl in self.templates:
            tmpl.use_accel = use_accel

        # Set the data we are using for this execution
        for tmpl in self.templates:
            tmpl.det_data = self.det_data

        # We loop over detectors.  Internally, each template loops over observations
        # and ignores observations where the detector does not exist.

        all_dets = data.all_local_detectors(selection=detectors)

        if self.transpose:
            # Check that the incoming detector data in all observations has the correct
            # units.
            input_units = 1.0 / self.det_data_units
            for ob in data.obs:
                if ob.detdata[self.det_data].units != input_units:
                    msg = f"obs {ob.name} detdata {self.det_data}"
                    msg += f" does not have units of {input_units}"
                    msg += f" before template matrix projection"
                    log.error(msg)
                    raise RuntimeError(msg)

            if self.amplitudes not in data:
                # The output template amplitudes do not yet exist.
                # Create these with all zero values.
                data[self.amplitudes] = AmplitudesMap()
                for tmpl in self.templates:
                    data[self.amplitudes][tmpl.name] = tmpl.zeros()
                if use_accel:
                    data[self.amplitudes].accel_create()
                    # FIXME: That data movement is required to insure that the systems knows data is on gpu not host
                    #        otherwise a test fail when using the gpu flag
                    data[self.amplitudes].accel_update_device()
            elif use_accel and (not data[self.amplitudes].accel_exists()):
                # deals with the case where amplitudes are already in data but NOT in accel
                # FIXME this happens in pipeline ['TemplateMatrix', 'PixelsHealpix', 'StokesWeights', 'ScanMap', 'NoiseWeight', 'TemplateMatrix']
                log.warning(
                    f"TemplateMatrix: use_accel=True but amplitudes ('{self.amplitudes}') are on CPU."
                )
                data[self.amplitudes].accel_create()
                data[self.amplitudes].accel_update_device()
            for d in all_dets:
                for tmpl in self.templates:
                    log.verbose(f"TemplateMatrix {d} project_signal {tmpl.name}")
                    tmpl.project_signal(d, data[self.amplitudes][tmpl.name])
        else:
            if self.amplitudes not in data:
                msg = f"Template amplitudes '{self.amplitudes}' do not exist in data"
                log.error(msg)
                raise RuntimeError(msg)
            # Ensure that our output detector data exists in each observation
            for ob in data.obs:
                # Get the detectors we are using for this observation
                dets = ob.select_local_detectors(selection=detectors)
                if len(dets) == 0:
                    # Nothing to do for this observation
                    continue
                exists = ob.detdata.ensure(
<<<<<<< HEAD
                    self.det_data, detectors=dets, accel=use_accel
                )
=======
                    self.det_data,
                    detectors=dets,
                    accel=use_accel,
                    create_units=self.det_data_units,
                )
                ob.detdata[self.det_data].update_units(self.det_data_units)

>>>>>>> fc6990b8
                for d in dets:
                    ob.detdata[self.det_data][d, :] = 0
                if use_accel:
                    if not ob.detdata.accel_exists(self.det_data):
                        ob.detdata.accel_create(self.det_data)

            for d in all_dets:
                for tmpl in self.templates:
                    log.verbose(f"TemplateMatrix {d} add to signal {tmpl.name}")
                    tmpl.add_to_signal(d, data[self.amplitudes][tmpl.name])
        return

    def _finalize(self, data, use_accel=False, **kwargs):
        if self.transpose:
            # move amplitudes to host as sync is CPU only
            if use_accel:
                data[self.amplitudes].accel_update_host()
            # Synchronize the result
            for tmpl in self.templates:
                data[self.amplitudes][tmpl.name].sync()
            # move amplitudes back to GPU as it is NOT finalize's job to move data to host
            if use_accel:
                data[self.amplitudes].accel_update_device()
        # Set the internal initialization to False, so that we are ready to process
        # completely new data sets.
        return

    def _requires(self):
        req = {
            "global": list(),
            "meta": list(),
            "shared": list(),
            "detdata": list(),
            "intervals": list(),
        }
        if self.view is not None:
            req["intervals"].append(self.view)
        if self.transpose:
            req["detdata"].append(self.det_data)
<<<<<<< HEAD
            # FIXME no such attribute
            # if self.shared_flags is not None:
            #    req["shared"].append(self.shared_flags)
=======
>>>>>>> fc6990b8
            if self.det_flags is not None:
                req["detdata"].append(self.det_flags)
        else:
            req["global"].append(self.amplitudes)
        return req

    def _provides(self):
        prov = dict()
        if self.transpose:
            prov["global"] = [self.amplitudes]
        else:
            prov["detdata"] = [self.det_data]
        return prov

    def _supports_accel(self):
        return True


@trait_docs
class SolveAmplitudes(Operator):
    """Solve for template amplitudes.

    This operator solves for a maximum likelihood set of template amplitudes
    that model the timestream contributions from noise, systematics, etc:

    .. math::
        \left[ M^T N^{-1} Z M + M_p \right] a = M^T N^{-1} Z d

    Where `a` are the solved amplitudes and `d` is the input data.  `N` is the
    diagonal time domain noise covariance.  `M` is a matrix of templates that
    project from the amplitudes into the time domain, and the `Z` operator is given
    by:

    .. math::
        Z = I - P (P^T N^{-1} P)^{-1} P^T N^{-1}

    or in terms of the binning operation:

    .. math::
        Z = I - P B

    Where `P` is the pointing matrix.  This operator takes one operator for the
    template matrix `M` and one operator for the binning, `B`.  It then
    uses a conjugate gradient solver to solve for the amplitudes.

    """

    # Class traits

    API = Int(0, help="Internal interface version for this operator")

    det_data = Unicode(
        defaults.det_data, help="Observation detdata key for the timestream data"
    )

    amplitudes = Unicode(None, allow_none=True, help="Data key for output amplitudes")

    convergence = Float(1.0e-12, help="Relative convergence limit")

    iter_min = Int(3, help="Minimum number of iterations")

    iter_max = Int(100, help="Maximum number of iterations")

    solve_rcond_threshold = Float(
        1.0e-8,
        help="When solving, minimum value for inverse pixel condition number cut.",
    )

    map_rcond_threshold = Float(
        1.0e-8,
        help="For final map, minimum value for inverse pixel condition number cut.",
    )

    mask = Unicode(
        None,
        allow_none=True,
        help="Data key for pixel mask to use in solving.  First bit of pixel values is tested",
    )

    binning = Instance(
        klass=Operator,
        allow_none=True,
        help="Binning operator used for solving template amplitudes",
    )

    template_matrix = Instance(
        klass=Operator,
        allow_none=True,
        help="This must be an instance of a template matrix operator",
    )

    keep_solver_products = Bool(
        False, help="If True, keep the map domain solver products in data"
    )

    write_solver_products = Bool(False, help="If True, write out solver products")

    write_hdf5 = Bool(
        False, help="If True, outputs are in HDF5 rather than FITS format."
    )

    write_hdf5_serial = Bool(
        False, help="If True, force serial HDF5 write of output maps."
    )

    output_dir = Unicode(
        ".",
        help="Write output data products to this directory",
    )

    mc_mode = Bool(False, help="If True, re-use solver flags, sparse covariances, etc")

    mc_index = Int(None, allow_none=True, help="The Monte-Carlo index")

    reset_pix_dist = Bool(
        False,
        help="Clear any existing pixel distribution.  Useful when applying "
        "repeatedly to different data objects.",
    )

    report_memory = Bool(False, help="Report memory throughout the execution")

    @traitlets.validate("binning")
    def _check_binning(self, proposal):
        bin = proposal["value"]
        if bin is not None:
            if not isinstance(bin, Operator):
                raise traitlets.TraitError("binning should be an Operator instance")
            # Check that this operator has the traits we require
            for trt in [
                "det_data",
                "pixel_dist",
                "pixel_pointing",
                "stokes_weights",
                "binned",
                "covariance",
                "det_flags",
                "det_flag_mask",
                "shared_flags",
                "shared_flag_mask",
                "noise_model",
                "full_pointing",
                "sync_type",
            ]:
                if not bin.has_trait(trt):
                    msg = "binning operator should have a '{}' trait".format(trt)
                    raise traitlets.TraitError(msg)
        return bin

    def __init__(self, **kwargs):
        super().__init__(**kwargs)

    @function_timer
    def _exec(self, data, detectors=None, **kwargs):
        log = Logger.get()
        timer = Timer()
        log_prefix = "SolveAmplitudes"

        # Check if we have any templates
        if (
            self.template_matrix is None
            or self.template_matrix.n_enabled_templates == 0
        ):
            return

        memreport = MemoryCounter()
        if not self.report_memory:
            memreport.enabled = False

        memreport.prefix = "Start of amplitude solve"
        memreport.apply(data)

        # The global communicator we are using (or None)
        comm = data.comm.comm_world
        rank = data.comm.world_rank

        # Optionally destroy existing pixel distributions (useful if calling
        # repeatedly with different data objects)
        if self.reset_pix_dist:
            if self.binning.pixel_dist in data:
                del data[self.binning.pixel_dist]

            memreport.prefix = "After resetting pixel distribution"
            memreport.apply(data)

        # Get the units used across the distributed data for our desired
        # input detector data
        det_data_units = data.detector_units(self.det_data)

        # We use the input binning operator to define the flags that the user has
        # specified.  We will save the name / bit mask for these and restore them later.
        # Then we will use the binning operator with our solver flags.  These input
        # flags are combined to the first bit (== 1) of the solver flags.

        save_det_flags = self.binning.det_flags
        save_det_flag_mask = self.binning.det_flag_mask
        save_shared_flags = self.binning.shared_flags
        save_shared_flag_mask = self.binning.shared_flag_mask
        save_binned = self.binning.binned
        save_covariance = self.binning.covariance

        save_tmpl_flags = self.template_matrix.det_flags
        save_tmpl_mask = self.template_matrix.det_flag_mask

        # Output data products, prefixed with the name of the operator and optionally
        # the MC index.

        mc_root = None
        if self.mc_mode and self.mc_index is not None:
            mc_root = "{}_{:05d}".format(self.name, self.mc_index)
        else:
            mc_root = self.name

        self.solver_flags = "{}_solve_flags".format(self.name)
        self.solver_hits_name = "{}_solve_hits".format(self.name)
        self.solver_cov_name = "{}_solve_cov".format(self.name)
        self.solver_rcond_name = "{}_solve_rcond".format(self.name)
        self.solver_rcond_mask_name = "{}_solve_rcond_mask".format(self.name)
        self.solver_rhs = "{}_solve_rhs".format(mc_root)
        self.solver_bin = "{}_solve_bin".format(mc_root)

        if self.amplitudes is None:
            self.amplitudes = "{}_solve_amplitudes".format(mc_root)

        timer.start()

        # Flagging.  We create a new set of data flags for the solver that includes:
        #   - one bit for a bitwise OR of all detector / shared flags
        #   - one bit for any pixel mask, projected to TOD
        #   - one bit for any poorly conditioned pixels, projected to TOD

        if self.mc_mode:
            # Verify that our flags exist
            for ob in data.obs:
                # Get the detectors we are using for this observation
                dets = ob.select_local_detectors(detectors)
                if len(dets) == 0:
                    # Nothing to do for this observation
                    continue
                if self.solver_flags not in ob.detdata:
                    msg = "In MC mode, solver flags missing for observation {}".format(
                        ob.name
                    )
                    log.error(msg)
                    raise RuntimeError(msg)
                det_check = set(ob.detdata[self.solver_flags].detectors)
                for d in dets:
                    if d not in det_check:
                        msg = "In MC mode, solver flags missing for observation {}, det {}".format(
                            ob.name, d
                        )
                        log.error(msg)
                        raise RuntimeError(msg)
            log.info_rank(f"{log_prefix} MC mode, reusing flags for solver", comm=comm)
        else:
            log.info_rank(f"{log_prefix} begin building flags for solver", comm=comm)

            # Use the same data view as the pointing operator in binning
            solve_view = self.binning.pixel_pointing.view

            for ob in data.obs:
                # Get the detectors we are using for this observation
                dets = ob.select_local_detectors(detectors)
                if len(dets) == 0:
                    # Nothing to do for this observation
                    continue
                # Create the new solver flags
                exists = ob.detdata.ensure(
                    self.solver_flags, dtype=np.uint8, detectors=detectors
                )
                # The data views
                views = ob.view[solve_view]
                # For each view...
                for vw in range(len(views)):
                    view_samples = None
                    if views[vw].start is None:
                        # There is one view of the whole obs
                        view_samples = ob.n_local_samples
                    else:
                        view_samples = views[vw].stop - views[vw].start
                    starting_flags = np.zeros(view_samples, dtype=np.uint8)
                    if save_shared_flags is not None:
                        starting_flags[:] = np.where(
                            (
                                views.shared[save_shared_flags][vw]
                                & save_shared_flag_mask
                            )
                            > 0,
                            1,
                            0,
                        )
                    for d in dets:
                        views.detdata[self.solver_flags][vw][d, :] = starting_flags
                        if save_det_flags is not None:
                            views.detdata[self.solver_flags][vw][d, :] |= np.where(
                                (
                                    views.detdata[save_det_flags][vw][d]
                                    & save_det_flag_mask
                                )
                                > 0,
                                1,
                                0,
                            ).astype(views.detdata[self.solver_flags][vw].dtype)

            # Now scan any input mask to this same flag field.  We use the second
            # bit (== 2) for these mask flags.  For the input mask bit we check the
            # first bit of the pixel values.  This is noted in the help string for
            # the mask trait.  Note that we explicitly expand the pointing once
            # here and do not save it.  Even if we are eventually saving the
            # pointing, we want to do that later when building the covariance and
            # the pixel distribution.

            # Use the same pointing operator as the binning
            scan_pointing = self.binning.pixel_pointing

            scanner = ScanMask(
                det_flags=self.solver_flags,
                pixels=scan_pointing.pixels,
                view=solve_view,
                # mask_bits=1,
            )

            scanner.det_flags_value = 2
            scanner.mask_key = self.mask

            scan_pipe = Pipeline(
                detector_sets=["SINGLE"], operators=[scan_pointing, scanner]
            )

            if self.mask is not None:
                # We have a mask.  Scan it.
                scan_pipe.apply(data, detectors=detectors)

            log.info_rank(
                f"{log_prefix}  finished flag building in",
                comm=comm,
                timer=timer,
            )

            memreport.prefix = "After building flags"
            memreport.apply(data)

        # Now construct the noise covariance, hits, and condition number mask for
        # the solver.

        if self.mc_mode:
            # Verify that our covariance and other products exist.
            if self.binning.pixel_dist not in data:
                msg = f"MC mode, pixel distribution '{self.binning.pixel_dist}' does not exist"
                log.error(msg)
                raise RuntimeError(msg)
            if self.solver_cov_name not in data:
                msg = f"MC mode, covariance '{self.solver_cov_name}' does not exist"
                log.error(msg)
                raise RuntimeError(msg)

            log.info_rank(
                f"{log_prefix} MC mode, reusing covariance for solver",
                comm=comm,
            )
        else:
            log.info_rank(
                f"{log_prefix} begin build of solver covariance",
                comm=comm,
            )

            solver_cov = CovarianceAndHits(
                pixel_dist=self.binning.pixel_dist,
                covariance=self.solver_cov_name,
                hits=self.solver_hits_name,
                rcond=self.solver_rcond_name,
                det_data_units=det_data_units,
                det_flags=self.solver_flags,
                det_flag_mask=255,
                pixel_pointing=self.binning.pixel_pointing,
                stokes_weights=self.binning.stokes_weights,
                noise_model=self.binning.noise_model,
                rcond_threshold=self.solve_rcond_threshold,
                sync_type=self.binning.sync_type,
                save_pointing=self.binning.full_pointing,
            )

            solver_cov.apply(data, detectors=detectors)

            memreport.prefix = "After constructing covariance and hits"
            memreport.apply(data)

            data[self.solver_rcond_mask_name] = PixelData(
                data[self.binning.pixel_dist], dtype=np.uint8, n_value=1
            )
            n_bad = np.count_nonzero(
                data[self.solver_rcond_name].data < self.solve_rcond_threshold
            )
            n_good = data[self.solver_rcond_name].data.size - n_bad
            data[self.solver_rcond_mask_name].data[
                data[self.solver_rcond_name].data < self.solve_rcond_threshold
            ] = 1

            memreport.prefix = "After constructing rcond mask"
            memreport.apply(data)

            # Re-use our mask scanning pipeline, setting third bit (== 4)
            scanner.det_flags_value = 4
            scanner.mask_key = self.solver_rcond_mask_name

            scan_pipe.apply(data, detectors=detectors)

            log.info_rank(
                f"{log_prefix}  finished build of solver covariance in",
                comm=comm,
                timer=timer,
            )

            local_total = 0
            local_cut = 0
            for ob in data.obs:
                # Get the detectors we are using for this observation
                dets = ob.select_local_detectors(detectors)
                if len(dets) == 0:
                    # Nothing to do for this observation
                    continue
                for vw in ob.view[solve_view].detdata[self.solver_flags]:
                    for d in dets:
                        local_total += len(vw[d])
                        local_cut += np.count_nonzero(vw[d])
            total = None
            cut = None
            msg = None
            if comm is None:
                total = local_total
                cut = local_cut
                msg = "Solver flags cut {} / {} = {:0.2f}% of samples".format(
                    cut, total, 100.0 * (cut / total)
                )
            else:
                total = comm.reduce(local_total, op=MPI.SUM, root=0)
                cut = comm.reduce(local_cut, op=MPI.SUM, root=0)
                if comm.rank == 0:
                    msg = "Solver flags cut {} / {} = {:0.2f}% of samples".format(
                        cut, total, 100.0 * (cut / total)
                    )
            log.info_rank(
                f"{log_prefix} {msg}",
                comm=comm,
            )

        # Compute the RHS.  Overwrite inputs, either the original or the copy.

        log.info_rank(
            f"{log_prefix} begin RHS calculation",
            comm=comm,
        )

        # First application of the template matrix will propagate flags and
        # the flag mask to the templates
        self.template_matrix.det_data_units = det_data_units
        self.template_matrix.det_flags = self.solver_flags
        self.template_matrix.det_flag_mask = 255

        # Set our binning operator to use only our new solver flags
        self.binning.shared_flag_mask = 0
        self.binning.det_flags = self.solver_flags
        self.binning.det_flag_mask = 255
        self.binning.det_data_units = det_data_units

        # Set the binning operator to output to temporary map.  This will be
        # overwritten on each iteration of the solver.
        self.binning.binned = self.solver_bin
        self.binning.covariance = self.solver_cov_name

        self.template_matrix.amplitudes = self.solver_rhs

        rhs_calc = SolverRHS(
            name=f"{self.name}_rhs",
            det_data=self.det_data,
            det_data_units=det_data_units,
            overwrite=False,
            binning=self.binning,
            template_matrix=self.template_matrix,
        )
        rhs_calc.apply(data, detectors=detectors)

        log.info_rank(
            f"{log_prefix}  finished RHS calculation in",
            comm=comm,
            timer=timer,
        )

        memreport.prefix = "After constructing RHS"
        memreport.apply(data)

        # Set up the LHS operator.

        log.info_rank(
            f"{log_prefix} begin PCG solver",
            comm=comm,
        )

        lhs_calc = SolverLHS(
            name="{}_lhs".format(self.name),
            det_data_units=det_data_units,
            binning=self.binning,
            template_matrix=self.template_matrix,
        )

        # If we eventually want to support an input starting guess of the
        # amplitudes, we would need to ensure that data[amplitude_key] is set
        # at this point...

        # Solve for amplitudes.
        solve(
            data,
            detectors,
            lhs_calc,
            self.solver_rhs,
            self.amplitudes,
            convergence=self.convergence,
            n_iter_min=self.iter_min,
            n_iter_max=self.iter_max,
        )

        log.info_rank(
            f"{log_prefix}  finished solver in",
            comm=comm,
            timer=timer,
        )

        memreport.prefix = "After solving for amplitudes"
        memreport.apply(data)

        # FIXME:  This I/O technique assumes "known" types of pixel representations.
        # Instead, we should associate read / write functions to a particular pixel
        # class.

        is_pix_wcs = hasattr(self.binning.pixel_pointing, "wcs")
        is_hpix_nest = None
        if not is_pix_wcs:
            is_hpix_nest = self.binning.pixel_pointing.nest

        write_del = [
            self.solver_hits_name,
            self.solver_cov_name,
            self.solver_rcond_name,
            self.solver_rcond_mask_name,
            self.solver_bin,
        ]
        for prod_key in write_del:
            if self.write_solver_products:
                if is_pix_wcs:
                    fname = os.path.join(self.output_dir, "{}.fits".format(prod_key))
                    write_wcs_fits(data[prod_key], fname)
                else:
                    if self.write_hdf5:
                        # Non-standard HDF5 output
                        fname = os.path.join(self.output_dir, "{}.h5".format(prod_key))
                        write_healpix_hdf5(
                            data[prod_key],
                            fname,
                            nest=is_hpix_nest,
                            single_precision=True,
                            force_serial=self.write_hdf5_serial,
                        )
                    else:
                        # Standard FITS output
                        fname = os.path.join(
                            self.output_dir, "{}.fits".format(prod_key)
                        )
                        write_healpix_fits(
                            data[prod_key],
                            fname,
                            nest=is_hpix_nest,
                            report_memory=self.report_memory,
                        )
            if not self.mc_mode and not self.keep_solver_products:
                if prod_key in data:
                    data[prod_key].clear()
                    del data[prod_key]

        if not self.mc_mode and not self.keep_solver_products:
            if self.solver_rhs in data:
                data[self.solver_rhs].clear()
                del data[self.solver_rhs]
            for ob in data.obs:
                del ob.detdata[self.solver_flags]

        # Restore flag names and masks to binning operator, in case it is being used
        # for the final map making or for other external operations.

        self.binning.det_flags = save_det_flags
        self.binning.det_flag_mask = save_det_flag_mask
        self.binning.shared_flags = save_shared_flags
        self.binning.shared_flag_mask = save_shared_flag_mask
        self.binning.binned = save_binned
        self.binning.covariance = save_covariance

        self.template_matrix.det_flags = save_tmpl_flags
        self.template_matrix.det_flag_mask = save_tmpl_mask
        if not self.mc_mode:
            self.template_matrix.reset_templates()

        memreport.prefix = "End of amplitude solve"
        memreport.apply(data)

        return

    def _finalize(self, data, **kwargs):
        return

    def _requires(self):
        # This operator requires everything that its sub-operators needs.
        req = self.binning.requires()
        if self.template_matrix is not None:
            req.update(self.template_matrix.requires())
        req["detdata"].append(self.det_data)
        return req

    def _provides(self):
        prov = dict()
        prov["global"] = [self.amplitudes]
        if self.keep_solver_products:
            prov["global"].extend(
                [
                    self.solver_hits_name,
                    self.solver_cov_name,
                    self.solver_rcond_name,
                    self.solver_rcond_mask_name,
                    self.solver_rhs,
                    self.solver_bin,
                ]
            )
            prov["detdata"] = [self.solver_flags]
        return prov


@trait_docs
class ApplyAmplitudes(Operator):
    """Project template amplitudes and do timestream arithmetic.

    This projects amplitudes to the time domain and then adds, subtracts, multiplies,
    or divides the original timestream by this result.

    """

    API = Int(0, help="Internal interface version for this operator")

    op = Unicode(
        "subtract",
        help="Operation on the timestreams: 'subtract', 'add', 'multiply', or 'divide'",
    )

    det_data = Unicode(
        defaults.det_data, help="Observation detdata key for the timestream data"
    )

    amplitudes = Unicode(None, allow_none=True, help="Data key for input amplitudes")

    template_matrix = Instance(
        klass=Operator,
        allow_none=True,
        help="This must be an instance of a template matrix operator",
    )

    output = Unicode(
        None,
        allow_none=True,
        help="Name of output detdata.  If None, overwrite input.",
    )

    report_memory = Bool(False, help="Report memory throughout the execution")

    @traitlets.validate("op")
    def _check_op(self, proposal):
        val = proposal["value"]
        if val is not None:
            if val not in ["add", "subtract", "multiply", "divide"]:
                raise traitlets.TraitError("op must be one of the 4 allowed strings")
        return val

    def __init__(self, **kwargs):
        super().__init__(**kwargs)
        self._initialized = False

    @function_timer
    def _exec(self, data, detectors=None, **kwargs):
        log = Logger.get()

        # Check if we have any templates
        if self.template_matrix is None:
            return

        n_enabled_templates = 0
        for template in self.template_matrix.templates:
            if template.enabled:
                n_enabled_templates += 1

        if n_enabled_templates == 0:
            # Nothing to do!
            return

        # Get the units used across the distributed data for our desired
        # input detector data
        det_data_units = data.detector_units(self.det_data)

        # Temporary location for single-detector projected template
        # timestreams.
        projected = f"{self.name}_temp"

        # Are we saving the resulting timestream to a new location?  If so,
        # create that now for all detectors.

        if self.output is not None:
            # We just copy the input here, since it will be overwritten
            Copy(detdata=[(self.det_data, self.output)]).apply(data)

        # Projecting amplitudes to timestreams
        self.template_matrix.transpose = False
        self.template_matrix.det_data = projected
        self.template_matrix.det_data_units = det_data_units
        self.template_matrix.amplitudes = self.amplitudes

        # Arithmetic operator
        combine = Combine(op=self.op, first=self.det_data, second=projected)
        if self.output is None:
            combine.result = self.det_data
        else:
            combine.result = self.output

        apply_input = np.array(data.obs[0].detdata[self.det_data][:])

        # Project and operate, one detector at a time
        pipe = Pipeline(
            detector_sets=["SINGLE"],
            operators=[
                self.template_matrix,
                combine,
            ],
        )
        pipe.apply(data)

    def _finalize(self, data, **kwargs):
        return

    def _requires(self):
        # This operator requires everything that its sub-operators needs.
        req = dict()
        req["global"] = [self.amplitudes]
        req["detdata"] = list()
        if self.template_matrix is not None:
            req.update(self.template_matrix.requires())
        req["detdata"].append(self.det_data)
        return req

    def _provides(self):
        prov = dict()
        prov["detdata"] = [self.output]
        return prov<|MERGE_RESOLUTION|>--- conflicted
+++ resolved
@@ -24,8 +24,6 @@
 from .operator import Operator
 from .pipeline import Pipeline
 from .scan_map import ScanMask
-
-# TODO
 from ..accelerator import use_accel_jax
 
 
@@ -253,10 +251,6 @@
                     # Nothing to do for this observation
                     continue
                 exists = ob.detdata.ensure(
-<<<<<<< HEAD
-                    self.det_data, detectors=dets, accel=use_accel
-                )
-=======
                     self.det_data,
                     detectors=dets,
                     accel=use_accel,
@@ -264,7 +258,6 @@
                 )
                 ob.detdata[self.det_data].update_units(self.det_data_units)
 
->>>>>>> fc6990b8
                 for d in dets:
                     ob.detdata[self.det_data][d, :] = 0
                 if use_accel:
@@ -304,12 +297,6 @@
             req["intervals"].append(self.view)
         if self.transpose:
             req["detdata"].append(self.det_data)
-<<<<<<< HEAD
-            # FIXME no such attribute
-            # if self.shared_flags is not None:
-            #    req["shared"].append(self.shared_flags)
-=======
->>>>>>> fc6990b8
             if self.det_flags is not None:
                 req["detdata"].append(self.det_flags)
         else:
