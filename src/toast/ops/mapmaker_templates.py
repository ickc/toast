--- conflicted
+++ resolved
@@ -245,11 +245,8 @@
                 data[self.amplitudes][tmpl.name].sync()
             if use_accel:
                 data[self.amplitudes].accel_update_device()
-<<<<<<< HEAD
-=======
         # Set the internal initialization to False, so that we are ready to process
         # completely new data sets.
->>>>>>> c92547b6
         return
 
     def _requires(self):
