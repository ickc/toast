# Copyright (c) 2015-2020 by the parties listed in the AUTHORS file.
# All rights reserved.  Use of this source code is governed by
# a BSD-style license that can be found in the LICENSE file.

import traitlets

import numpy as np

from scipy.constants import degree

import healpy as hp

from astropy import units as u

from .. import qarray as qa

from ..utils import Environment, name_UID, Logger, rate_from_times

from ..dist import distribute_discrete

from ..timing import function_timer, Timer

<<<<<<< HEAD
from ..intervals import interval_dtype

=======
>>>>>>> 4daadb35
from ..schedule import SatelliteSchedule

from ..noise_sim import AnalyticNoise

from ..traits import trait_docs, Int, Unicode, Float, Bool, Instance, Quantity

from ..observation import Observation
from ..observation import default_values as defaults

from ..instrument import Telescope

from ..healpix import ang2vec

from .operator import Operator

from .sim_hwp import simulate_hwp_response

from .jax_ops.qarray import mult as qa_mult

@function_timer
def satellite_scanning(
    ob,
    ob_key,
    sample_offset=0,
    q_prec=None,
    spin_period_m=1.0,
    spin_angle_deg=85.0,
    prec_period_m=0.0,
    prec_angle_deg=0.0,
):
    """Generate boresight quaternions for a generic satellite.

    Given scan strategy parameters and the relevant angles
    and rates, generate an array of quaternions representing
    the rotation of the ecliptic coordinate axes to the
    boresight.

    Args:
        ob (Observation): The observation to populate.
        ob_key (str): The observation shared key to create.
        sample_offset (int): The global offset in samples from the start
            of the mission.
        q_prec (ndarray): If None (the default), then the
            precession axis will be fixed along the
            X axis.  If a 1D array of size 4 is given,
            This will be the fixed quaternion used
            to rotate the Z coordinate axis to the
            precession axis.  If a 2D array of shape
            (nsim, 4) is given, this is the time-varying
            rotation of the Z axis to the precession axis.
        spin_period_m (float): The period (in minutes) of the
            rotation about the spin axis.
        spin_angle_deg (float): The opening angle (in degrees)
            of the boresight from the spin axis.
        prec_period_m (float): The period (in minutes) of the
            rotation about the precession axis.
        prec_angle_deg (float): The opening angle (in degrees)
            of the spin axis from the precession axis.

    """
    env = Environment.get()
    tod_buffer_length = env.tod_buffer_length()

    first_samp = ob.local_index_offset
    n_samp = ob.n_local_samples
    ob.shared.create_column(ob_key, shape=(n_samp, 4), dtype=np.float64)

    # Temporary buffer
    boresight = None

    # Only the first process in each grid column simulates the shared boresight data

    if ob.comm_col_rank == 0:
        boresight = np.zeros((n_samp, 4), dtype=np.float64)

        # Compute effective sample rate
        (sample_rate, dt, _, _, _) = rate_from_times(ob.shared["times"])

        spin_rate = None
        if spin_period_m > 0.0:
            spin_rate = 1.0 / (60.0 * spin_period_m)
        else:
            spin_rate = 0.0
        spin_angle = spin_angle_deg * np.pi / 180.0

        prec_rate = None
        if prec_period_m > 0.0:
            prec_rate = 1.0 / (60.0 * prec_period_m)
        else:
            prec_rate = 0.0
        prec_angle = prec_angle_deg * np.pi / 180.0

        xaxis = np.array([1, 0, 0], dtype=np.float64)
        yaxis = np.array([0, 1, 0], dtype=np.float64)
        zaxis = np.array([0, 0, 1], dtype=np.float64)

        if q_prec is not None:
            if (q_prec.shape[0] != n_samp) or (q_prec.shape[1] != 4):
                raise RuntimeError("q_prec array has wrong dimensions")

        buf_off = 0
        buf_n = tod_buffer_length
        while buf_off < n_samp:
            if buf_off + buf_n > n_samp:
                buf_n = n_samp - buf_off
            bslice = slice(buf_off, buf_off + buf_n)

            satrot = np.empty((buf_n, 4), np.float64)
            if q_prec is None:
                # in this case, we just have a fixed precession axis, pointing
                # along the ecliptic X axis.
                satrot[:, :] = np.tile(
                    qa.rotation(np.array([0.0, 1.0, 0.0]), np.pi / 2), buf_n
                ).reshape(-1, 4)
            elif q_prec.flatten().shape[0] == 4:
                # we have a fixed precession axis.
                satrot[:, :] = np.tile(q_prec.flatten(), buf_n).reshape(-1, 4)
            else:
                # we have full vector of quaternions
                satrot[:, :] = q_prec[bslice, :]

            # Time-varying rotation about precession axis.
            # Increment per sample is
            # (2pi radians) X (precrate) / (samplerate)
            # Construct quaternion from axis / angle form.

            # print("satrot = ", satrot[-1])

            precang = np.arange(buf_n, dtype=np.float64)
            precang += float(buf_off + first_samp + sample_offset)
            precang *= prec_rate / sample_rate
            precang = 2.0 * np.pi * (precang - np.floor(precang))

            cang = np.cos(0.5 * precang)
            sang = np.sin(0.5 * precang)

            precaxis = np.multiply(
                sang.reshape(-1, 1), np.tile(zaxis, buf_n).reshape(-1, 3)
            )

            precrot = np.concatenate((precaxis, cang.reshape(-1, 1)), axis=1)

            # Rotation which performs the precession opening angle
            precopen = qa.rotation(np.array([1.0, 0.0, 0.0]), prec_angle)

            # Time-varying rotation about spin axis.  Increment
            # per sample is
            # (2pi radians) X (spinrate) / (samplerate)
            # Construct quaternion from axis / angle form.

            spinang = np.arange(buf_n, dtype=np.float64)
            spinang += float(buf_off + first_samp + sample_offset)
            spinang *= spin_rate / sample_rate
            spinang = 2.0 * np.pi * (spinang - np.floor(spinang))

            cang = np.cos(0.5 * spinang)
            sang = np.sin(0.5 * spinang)

            spinaxis = np.multiply(
                sang.reshape(-1, 1), np.tile(zaxis, buf_n).reshape(-1, 3)
            )

            spinrot = np.concatenate((spinaxis, cang.reshape(-1, 1)), axis=1)

            # Rotation which performs the spin axis opening angle

            spinopen = qa.rotation(np.array([1.0, 0.0, 0.0]), spin_angle)

            # compose final rotation

            boresight[bslice, :] = qa_mult(
                satrot, qa_mult(precrot, qa_mult(precopen, qa_mult(spinrot, spinopen)))
            )
            buf_off += buf_n

    ob.shared[ob_key].set(boresight, offset=(0, 0), fromrank=0)

    return


@trait_docs
class SimSatellite(Operator):
    """Simulate a generic satellite motion.

    This simulates satellite pointing in regular intervals ("science scans") that
    may have some gaps in between for cooler cycles or other events.  The precession
    axis (anti-sun direction) is continuously slewed.

    """

    # Class traits

    API = Int(0, help="Internal interface version for this operator")

    telescope = Instance(
        klass=Telescope, allow_none=True, help="This must be an instance of a Telescope"
    )

    schedule = Instance(
        klass=SatelliteSchedule, allow_none=True, help="Instance of a SatelliteSchedule"
    )

    spin_angle = Quantity(
        30.0 * u.degree, help="The opening angle of the boresight from the spin axis"
    )

    prec_angle = Quantity(
        65.0 * u.degree,
        help="The opening angle of the spin axis from the precession axis",
    )

    hwp_rpm = Float(None, allow_none=True, help="The rate (in RPM) of the HWP rotation")

    hwp_step = Quantity(
        None, allow_none=True, help="For stepped HWP, the angle of each step"
    )

    hwp_step_time = Quantity(
        None, allow_none=True, help="For stepped HWP, the time between steps"
    )

    distribute_time = Bool(
        False,
        help="Distribute observation data along the time axis rather than detector axis",
    )

    detset_key = Unicode(
        None,
        allow_none=True,
        help="If specified, use this column of the focalplane detector_data to group detectors",
    )

    times = Unicode(defaults.times, help="Observation shared key for timestamps")

    shared_flags = Unicode(
        defaults.shared_flags, help="Observation shared key for common flags"
    )

    hwp_angle = Unicode(
        None, allow_none=True, help="Observation shared key for HWP angle"
    )

    boresight = Unicode(
        defaults.boresight_radec, help="Observation shared key for boresight"
    )

    position = Unicode(defaults.position, help="Observation shared key for position")

    velocity = Unicode(defaults.velocity, help="Observation shared key for velocity")

    det_data = Unicode(
        defaults.det_data,
        allow_none=True,
        help="Observation detdata key to initialize",
    )

    det_flags = Unicode(
        defaults.det_flags,
        allow_none=True,
        help="Observation detdata key for flags to initialize",
    )

    @traitlets.validate("telescope")
    def _check_telescope(self, proposal):
        tele = proposal["value"]
        if tele is not None:
            try:
                dets = tele.focalplane.detectors
            except Exception:
                raise traitlets.TraitError(
                    "telescope must be a Telescope instance with a focalplane"
                )
        return tele

    @traitlets.validate("schedule")
    def _check_schedule(self, proposal):
        sch = proposal["value"]
        if sch is not None:
            if not isinstance(sch, SatelliteSchedule):
                raise traitlets.TraitError(
                    "schedule must be an instance of a SatelliteSchedule"
                )
        return sch

    @traitlets.validate("hwp_angle")
    def _check_hwp_angle(self, proposal):
        hwp_angle = proposal["value"]
        if hwp_angle is None:
            if self.hwp_rpm is not None or self.hwp_step is not None:
                raise traitlets.TraitError(
                    "Cannot simulate HWP without a shared data key"
                )
        else:
            if self.hwp_rpm is None and self.hwp_step is None:
                raise traitlets.TraitError("Cannot simulate HWP without parameters")
        return hwp_angle

    @traitlets.validate("hwp_rpm")
    def _check_hwp_rpm(self, proposal):
        hwp_rpm = proposal["value"]
        if hwp_rpm is not None:
            if self.hwp_angle is None:
                raise traitlets.TraitError(
                    "Cannot simulate rotating HWP without a shared data key"
                )
            if self.hwp_step is not None:
                raise traitlets.TraitError("HWP cannot rotate *and* step.")
        else:
            if self.hwp_angle is not None and self.hwp_step is None:
                raise traitlets.TraitError("Cannot simulate HWP without parameters")
        return hwp_rpm

    @traitlets.validate("hwp_step")
    def _check_hwp_step(self, proposal):
        hwp_step = proposal["value"]
        if hwp_step is not None:
            if self.hwp_angle is None:
                raise traitlets.TraitError(
                    "Cannot simulate stepped HWP without a shared data key"
                )
            if self.hwp_rpm is not None:
                raise traitlets.TraitError("HWP cannot rotate *and* step.")
        else:
            if self.hwp_angle is not None and self.hwp_rpm is None:
                raise traitlets.TraitError("Cannot simulate HWP without parameters")
        return hwp_step

    def __init__(self, **kwargs):
        super().__init__(**kwargs)

    @function_timer
    def _exec(self, data, detectors=None, **kwargs):
        zaxis = np.array([0, 0, 1], dtype=np.float64)
        log = Logger.get()
        if self.telescope is None:
            raise RuntimeError(
                "The telescope attribute must be set before calling exec()"
            )
        if self.schedule is None:
            raise RuntimeError(
                "The schedule attribute must be set before calling exec()"
            )
        focalplane = self.telescope.focalplane
        rate = focalplane.sample_rate.to_value(u.Hz)
        site = self.telescope.site
        comm = data.comm

        # List of detectors in this pipeline
        pipedets = None
        if detectors is None:
            pipedets = focalplane.detectors
        else:
            pipedets = list()
            for det in focalplane.detectors:
                if det in detectors:
                    pipedets.append(det)

        # Group by detector sets and prune to include only the detectors we
        # are using.
        detsets = None
        if self.detset_key is not None:
            detsets = dict()
            dsets = focalplane.detector_groups(self.detset_key)
            for k, v in dsets.items():
                detsets[k] = list()
                for d in v:
                    if d in pipedets:
                        detsets[k].append(d)

        # Data distribution in the detector direction
        det_ranks = comm.group_size
        if self.distribute_time:
            det_ranks = 1

        # Verify that we have enough data for all of our processes.  If we are
        # distributing by time, we have no sample sets, so can accomodate any
        # number of processes.  If we are distributing by detector, we must have
        # at least one detector set for each process.

        if not self.distribute_time:
            # distributing by detector...
            n_detset = None
            if detsets is None:
                # Every detector is independently distributed
                n_detset = len(pipedets)
            else:
                n_detset = len(detsets)
            if det_ranks > n_detset:
                if comm.group_rank == 0:
                    msg = f"Group {comm.group} has {comm.group_size} processes but {n_detset} detector sets."
                    log.error(msg)
                    raise RuntimeError(msg)

        # The global start is the beginning of the first scan

        mission_start = self.schedule.scans[0].start

        # Satellite motion is continuous across multiple observations, so we simulate
        # continuous sampling and find the actual start / stop times for the samples
        # that fall in each scan time range.

        scan_starts = list()
        scan_stops = list()
        scan_offsets = list()
        scan_samples = list()

        incr = 1.0 / rate
        off = 0
        for scan in self.schedule.scans:
            ffirst = rate * (scan.start - mission_start).total_seconds()
            first = int(ffirst)
            if ffirst - first > 1.0e-3 * incr:
                first += 1
            start = first * incr + mission_start.timestamp()
            ns = 1 + int(rate * (scan.stop.timestamp() - start))
            stop = (ns - 1) * incr + mission_start.timestamp()
            scan_starts.append(start)
            scan_stops.append(stop)
            scan_samples.append(ns)
            scan_offsets.append(off)
            off += ns

        # Distribute the observations uniformly among groups.  We take each scan and
        # weight it by the duration.

        groupdist = distribute_discrete(scan_samples, comm.ngroups)

        # Every process group creates its observations

        group_firstobs = groupdist[comm.group][0]
        group_numobs = groupdist[comm.group][1]

        for obindx in range(group_firstobs, group_firstobs + group_numobs):
            scan = self.schedule.scans[obindx]

            ob = Observation(
                comm,
                self.telescope,
                scan_samples[obindx],
                name=f"{scan.name}_{int(scan.start.timestamp())}",
                uid=name_UID(scan.name),
                detector_sets=detsets,
                process_rows=det_ranks,
            )

            # Create shared objects for timestamps, common flags, position,
            # and velocity.
            ob.shared.create_column(
                self.times,
                shape=(ob.n_local_samples,),
                dtype=np.float64,
            )
            ob.shared.create_column(
                self.shared_flags,
                shape=(ob.n_local_samples,),
                dtype=np.uint8,
            )
            ob.shared.create_column(
                self.position,
                shape=(ob.n_local_samples, 3),
                dtype=np.float64,
            )
            ob.shared.create_column(
                self.velocity,
                shape=(ob.n_local_samples, 3),
                dtype=np.float64,
            )

            # Rank zero of each grid column creates the data

            stamps = None
            position = None
            velocity = None
            q_prec = None

            if ob.comm_col_rank == 0:
                start_time = scan_starts[obindx] + float(ob.local_index_offset) / rate
                stop_time = start_time + float(ob.n_local_samples - 1) / rate
                stamps = np.linspace(
                    start_time,
                    stop_time,
                    num=ob.n_local_samples,
                    endpoint=True,
                    dtype=np.float64,
                )

                # Get the motion of the site for these times.
                position, velocity = site.position_velocity(stamps)

                # Get the quaternions for the precession axis.  For now, assume that
                # it simply points away from the solar system barycenter

                pos_norm = np.sqrt((position * position).sum(axis=1)).reshape(-1, 1)
                pos_norm = 1.0 / pos_norm
                prec_axis = pos_norm * position
                q_prec = qa.from_vectors(
                    np.tile(zaxis, ob.n_local_samples).reshape(-1, 3), prec_axis
                )

            ob.shared[self.times].set(stamps, offset=(0,), fromrank=0)
            ob.shared[self.position].set(position, offset=(0, 0), fromrank=0)
            ob.shared[self.velocity].set(velocity, offset=(0, 0), fromrank=0)

            # Create boresight pointing

            satellite_scanning(
                ob,
                self.boresight,
                sample_offset=scan_offsets[obindx],
                q_prec=q_prec,
                spin_period_m=scan.spin_period.to_value(u.minute),
                spin_angle_deg=self.spin_angle.to_value(u.degree),
                prec_period_m=scan.prec_period.to_value(u.minute),
                prec_angle_deg=self.prec_angle.to_value(u.degree),
            )

            # Set HWP angle

            simulate_hwp_response(
                ob,
                ob_time_key=self.times,
                ob_angle_key=self.hwp_angle,
                ob_mueller_key=None,
                hwp_start=scan_starts[obindx] * u.second,
                hwp_rpm=self.hwp_rpm,
                hwp_step=self.hwp_step,
                hwp_step_time=self.hwp_step_time,
            )

            # Optionally initialize detector data

            dets = ob.select_local_detectors(detectors)

            if self.det_data is not None:
                exists_data = ob.detdata.ensure(
                    self.det_data, dtype=np.float64, detectors=dets
                )

            if self.det_flags is not None:
                exists_flags = ob.detdata.ensure(
                    self.det_flags, dtype=np.uint8, detectors=dets
                )

            data.obs.append(ob)

        return

    def _finalize(self, data, **kwargs):
        return

    def _requires(self):
        return dict()

    def _provides(self):
        return {
            "shared": [
                self.times,
                self.shared_flags,
                self.boresight,
                self.hwp_angle,
                self.position,
                self.velocity,
            ]
        }<|MERGE_RESOLUTION|>--- conflicted
+++ resolved
@@ -20,11 +20,6 @@
 
 from ..timing import function_timer, Timer
 
-<<<<<<< HEAD
-from ..intervals import interval_dtype
-
-=======
->>>>>>> 4daadb35
 from ..schedule import SatelliteSchedule
 
 from ..noise_sim import AnalyticNoise
