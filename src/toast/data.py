--- conflicted
+++ resolved
@@ -430,11 +430,7 @@
                     ob.intervals.accel_create(key)
         for key in names["global"]:
             val = self._internal[key]
-<<<<<<< HEAD
-            if hasattr(val, "accel_create"):
-=======
             if isinstance(val, AcceleratorObject):
->>>>>>> c92547b6
                 if not val.accel_exists():
                     log.verbose(f"Calling Data accel_create for {key}")
                     val.accel_create()
@@ -457,21 +453,6 @@
         log = Logger.get()
         for ob in self.obs:
             for key in names["detdata"]:
-<<<<<<< HEAD
-                log.verbose(f"Calling ob {ob.name} detdata update_device for {key}")
-                ob.detdata.accel_update_device(key)
-            for key in names["shared"]:
-                log.verbose(f"Calling ob {ob.name} shared update_device for {key}")
-                ob.shared.accel_update_device(key)
-            for key in names["intervals"]:
-                log.verbose(f"Calling ob {ob.name} intervals update_device for {key}")
-                ob.intervals.accel_update_device(key)
-        for key in names["global"]:
-            val = self._internal[key]
-            if hasattr(val, "accel_update_device"):
-                log.verbose(f"Calling Data update_device for {key}")
-                val.accel_update_device()
-=======
                 if ob.detdata.accel_in_use(key):
                     msg = f"Skipping {ob.name} detdata update_device for {key}, "
                     msg += "device data in use"
@@ -507,7 +488,6 @@
                 else:
                     log.verbose(f"Calling Data update_device for {key}")
                     val.accel_update_device()
->>>>>>> c92547b6
 
     def accel_update_host(self, names):
         """Copy a set of data objects to the host.
@@ -524,89 +504,10 @@
         """
         if not accel_enabled():
             return
-<<<<<<< HEAD
         log = Logger.get()
         for ob in self.obs:
             for key in names["detdata"]:
                 if ob.detdata.accel_exists(key):
-                    log.verbose(f"Calling ob {ob.name} detdata update_host for {key}")
-                    ob.detdata.accel_update_host(key)
-                else:
-                    log.verbose(
-                        f"Skip update_self for ob {ob.name} detdata {key}, data not present"
-                    )
-            for key in names["shared"]:
-                if ob.shared.accel_exists(key):
-                    log.verbose(f"Calling ob {ob.name} shared update_host for {key}")
-                    ob.shared.accel_update_host(key)
-                else:
-                    log.verbose(
-                        f"Skip update_host for ob {ob.name} shared {key}, data not present"
-                    )
-            for key in names["intervals"]:
-                if ob.intervals.accel_exists(key):
-                    log.verbose(f"Calling ob {ob.name} intervals update_host for {key}")
-                    ob.intervals.accel_update_host(key)
-                else:
-                    log.verbose(
-                        f"Skip update_host for ob {ob.name} intervals {key}, data not present"
-                    )
-        for key in names["global"]:
-            val = self._internal[key]
-            if hasattr(val, "accel_update_host"):
-                log.verbose(f"Calling Data update_host for {key}")
-                val.accel_update_host()
-
-    def accel_delete(self, names):
-        """Delete a specific set of device objects
-
-        This takes a dictionary with the same format as those used by the Operator
-        provides() and requires() methods.
-
-        Args:
-            names (dict):  Dictionary of lists.
-
-        Returns:
-            None
-
-        """
-        if not accel_enabled():
-            return
-=======
->>>>>>> c92547b6
-        log = Logger.get()
-        for ob in self.obs:
-            for key in names["detdata"]:
-                if ob.detdata.accel_exists(key):
-<<<<<<< HEAD
-                    log.verbose(f"Calling ob {ob.name} detdata accel_delete for {key}")
-                    ob.detdata.accel_delete(key)
-                else:
-                    log.verbose(
-                        f"Skip delete for ob {ob.name} detdata {key}, data not present"
-                    )
-            for key in names["shared"]:
-                if ob.shared.accel_exists(key):
-                    log.verbose(f"Calling ob {ob.name} shared accel_delete for {key}")
-                    ob.shared.accel_delete(key)
-                else:
-                    log.verbose(
-                        f"Skip delete for ob {ob.name} shared {key}, data not present"
-                    )
-            for key in names["intervals"]:
-                if ob.intervals.accel_exists(key):
-                    log.verbose(
-                        f"Calling ob {ob.name} intervals accel_delete for {key}"
-                    )
-                    ob.intervals.accel_delete(key)
-                else:
-                    log.verbose(
-                        f"Skip delete for ob {ob.name} intervals {key}, data not present"
-                    )
-        for key in names["global"]:
-            val = self._internal[key]
-            if hasattr(val, "accel_delete"):
-=======
                     if not ob.detdata.accel_in_use(key):
                         msg = f"Skipping {ob.name} detdata update_host for {key}, "
                         msg += "host data in use"
@@ -707,7 +608,6 @@
         for key in names["global"]:
             val = self._internal[key]
             if isinstance(val, AcceleratorObject):
->>>>>>> c92547b6
                 log.verbose(f"Calling Data accel_delete for {key}")
                 val.accel_delete()
 
@@ -719,9 +619,5 @@
         for ob in self.obs:
             ob.accel_clear()
         for key, val in self._internal.items():
-<<<<<<< HEAD
-            if hasattr(val, "accel_clear"):
-=======
             if isinstance(val, AcceleratorObject):
->>>>>>> c92547b6
                 val.accel_clear()