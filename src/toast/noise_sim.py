--- conflicted
+++ resolved
@@ -135,16 +135,8 @@
         return self._NET[det]
 
     def _detector_weight(self, det):
-<<<<<<< HEAD
-        return (
-            1.0
-            / (self._NET[det] ** 2).to_value(u.K**2 * u.second)
-            / self._rate[det].to_value(u.Hz)
-        )
-=======
         wt = 1.0 / (self._NET[det] ** 2) / self._rate[det]
         return wt.decompose()
->>>>>>> fc6990b8
 
     def _save_hdf5(self, handle, comm, **kwargs):
         """Internal method which can be overridden by derived classes."""
