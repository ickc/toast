--- conflicted
+++ resolved
@@ -39,29 +39,17 @@
     use_accel_jax,
     use_accel_omp,
     accel_enabled,
-<<<<<<< HEAD
-    accel_present,
-    accel_create,
-    accel_delete,
-    accel_update_device,
-    accel_update_host,
-=======
     accel_data_present,
     accel_data_create,
     accel_data_delete,
     accel_data_update_device,
     accel_data_update_host,
     AcceleratorObject,
->>>>>>> 4daadb35
 )
 
 if use_accel_jax:
     import jax
     import jax.numpy as jnp
-<<<<<<< HEAD
-
-=======
->>>>>>> 4daadb35
 
 
 class DetectorData(AcceleratorObject):
@@ -180,11 +168,7 @@
         self._memsize = self.itemsize * self._fullsize
         recreate = False
         if self._raw is not None:
-<<<<<<< HEAD
-            if self.accel_present():
-=======
             if self.accel_exists():
->>>>>>> 4daadb35
                 msg = "Reallocation of DetectorData which is staged to accelerator- "
                 msg += "Deleting device copy and re-allocating."
                 log.verbose(msg)
@@ -303,17 +287,6 @@
                 # Should we zero the device memory?
                 pass
             realloced = False
-<<<<<<< HEAD
-
-        # Any time we change detectors (even without an alloc), it invalidates
-        # the contents of the memory.  If the buffer is staged to a device,
-        # its contents will be stale.  We could call self.accel_update_device()
-        # here to reset it to zero, but that would cause an extra host to device
-        # transfer.  Calling code should instead take care when using
-        # change_detectors.
-
-=======
->>>>>>> 4daadb35
         return realloced
 
     def clear(self):
@@ -330,24 +303,15 @@
             if hasattr(self, "_flatdata"):
                 del self._flatdata
             if hasattr(self, "_raw"):
-<<<<<<< HEAD
-                if self.accel_present():
-=======
                 if self.accel_exists():
->>>>>>> 4daadb35
                     log = Logger.get()
                     msg = "clear() of DetectorData which is staged to accelerator- "
                     msg += "Deleting device copy."
                     log.verbose(msg)
-<<<<<<< HEAD
-                    if use_accel_omp:
-                        accel_delete(self._raw)
-=======
                     # We delete this directly rather than calling self.accel_delete,
                     # since that function also manipulates self._raw.
                     if use_accel_omp:
                         accel_data_delete(self._raw)
->>>>>>> 4daadb35
                     elif use_accel_jax:
                         del self._raw_jax
                         self._raw_jax = None
@@ -491,101 +455,12 @@
     def __ne__(self, other):
         return not self.__eq__(other)
 
-<<<<<<< HEAD
-    def accel_present(self):
-        """Check if the data is present on the accelerator.
-
-        Returns:
-            (bool):  True if the data is present.
-
-        """
-        if not accel_enabled():
-            return False
-        elif self._raw is None:
-=======
     def _accel_exists(self):
         if self._raw is None:
->>>>>>> 4daadb35
             # We have a view
             return False
         else:
             if use_accel_omp:
-<<<<<<< HEAD
-                return accel_present(self._raw)
-            elif use_accel_jax:
-                return accel_present(self._raw_jax)
-            else:
-                return False
-
-    def accel_create(self):
-        """Create a copy of the data on the accelerator.
-
-        Returns:
-            None
-
-        """
-        if not accel_enabled():
-            return
-        if use_accel_omp:
-            accel_create(self._raw)
-        elif use_accel_jax:
-            accel_create(self._raw_jax)
-
-    def accel_update_device(self):
-        """Copy the data to the accelerator.
-
-        Returns:
-            None
-
-        """
-        if not accel_enabled():
-            return
-        if use_accel_omp:
-            _ = accel_update_device(self._raw)
-        elif use_accel_jax:
-            self._raw_jax = accel_update_device(self._raw.array())
-            self._flatdata = self._raw_jax[: self._flatshape]
-            self._data = self._flatdata.reshape(self._shape)
-
-    def accel_update_host(self):
-        """Copy the data to the host.
-
-        Returns:
-            None
-
-        """
-        if not accel_enabled():
-            return
-        if not self.accel_present():
-            log = Logger.get()
-            msg = f"Data is not present on device, cannot update host"
-            log.error(msg)
-            raise RuntimeError(msg)
-        if use_accel_omp:
-            _ = accel_update_host(self._raw)
-        elif use_accel_jax:
-            self._raw[:] = accel_update_host(self._raw_jax)
-            self._flatdata = self._raw.array()[: self._flatshape]
-            self._data = self._flatdata.reshape(self._shape)
-
-    def accel_delete(self):
-        """Delete the data from the accelerator.
-
-        Returns:
-            None
-
-        """
-        if not accel_enabled():
-            return
-        if self.accel_present():
-            if use_accel_omp:
-                accel_delete(self._raw)
-            elif use_accel_jax:
-                del self._raw_jax
-                self._raw_jax = None
-                self._flatdata = self._raw.array()[: self._flatshape]
-                self._data = self._flatdata.reshape(self._shape)
-=======
                 return accel_data_present(self._raw)
             elif use_accel_jax:
                 return accel_data_present(self._raw_jax)
@@ -622,7 +497,6 @@
             self._raw_jax = None
             self._flatdata = self._raw.array()[: self._flatshape]
             self._data = self._flatdata.reshape(self._shape)
->>>>>>> 4daadb35
 
 
 class DetDataManager(MutableMapping):
@@ -867,13 +741,8 @@
 
         return existing
 
-<<<<<<< HEAD
-    def accel_present(self, key):
-        """Check if the named detector data is present on the accelerator.
-=======
     def accel_exists(self, key):
         """Check if the named detector data exists on the accelerator.
->>>>>>> 4daadb35
 
         Args:
             key (str):  The object name.
@@ -885,31 +754,17 @@
         if not accel_enabled():
             return False
         log = Logger.get()
-<<<<<<< HEAD
-        result = self._internal[key].accel_present()
-        log.verbose(f"DetDataMgr {key} accel_present = {result}")
-        return result
-
-    def accel_create(self, key):
-        """Create the named detector data on the accelerator.
-=======
         result = self._internal[key].accel_exists()
         log.verbose(f"DetDataMgr {key} accel_exists = {result}")
         return result
 
     def accel_in_use(self, key):
         """Check if the detector data device copy is the one currently in use.
->>>>>>> 4daadb35
 
         Args:
             key (str):  The object name.
 
         Returns:
-<<<<<<< HEAD
-            None
-
-        """
-=======
             (bool):  True if the accelerator device copy is being used.
 
         """
@@ -941,7 +796,6 @@
             None
 
         """
->>>>>>> 4daadb35
         if not accel_enabled():
             return
         log = Logger.get()
@@ -993,11 +847,7 @@
         log = Logger.get()
         if not accel_enabled():
             return
-<<<<<<< HEAD
-        if not self._internal[key].accel_present():
-=======
         if not self._internal[key].accel_exists():
->>>>>>> 4daadb35
             msg = f"Detector data '{key}' is not present on device, cannot delete"
             log.error(msg)
             raise RuntimeError(msg)
@@ -1015,11 +865,7 @@
             return
         log = Logger.get()
         for key in self._internal:
-<<<<<<< HEAD
-            if self._internal[key].accel_present():
-=======
             if self._internal[key].accel_exists():
->>>>>>> 4daadb35
                 log.verbose(f"DetDataMgr {key} accel_delete")
                 self._internal[key].accel_delete()
 
@@ -1270,10 +1116,7 @@
         # is distributed over:  "group", "row", or "column".
         self._internal = dict()
         self.jax = dict()
-<<<<<<< HEAD
-=======
         self._accel_used = dict()
->>>>>>> 4daadb35
 
     def create_group(self, name, shape, dtype=None):
         """Create a shared memory buffer on the group communicator.
@@ -1489,13 +1332,8 @@
     # FIXME:  We should add a public parameter to MPIShared to access the
     # flat-packed data.
 
-<<<<<<< HEAD
-    def accel_present(self, key):
-        """Check if the named shared data is present on the accelerator.
-=======
     def accel_exists(self, key):
         """Check if the named shared data exists on the accelerator.
->>>>>>> 4daadb35
 
         Args:
             key (str):  The object name.
@@ -1513,23 +1351,11 @@
             raise RuntimeError(msg)
 
         if use_accel_omp:
-<<<<<<< HEAD
-            result = accel_present(self._internal[key].shdata._flat)
-=======
             result = accel_data_present(self._internal[key].shdata._flat)
->>>>>>> 4daadb35
         elif use_accel_jax:
             result = key in self.jax
         else:
             result = False
-<<<<<<< HEAD
-
-        log.verbose(f"SharedDataMgr {key} accel_present = {result}")
-        return result
-
-    def accel_create(self, key):
-        """Create the named shared data on the accelerator.
-=======
 
         log.verbose(f"SharedDataMgr {key} accel_exists = {result}")
         return result
@@ -1551,7 +1377,6 @@
 
         Setting the state to `True` is only possible if the data exists
         on the device.
->>>>>>> 4daadb35
 
         Args:
             key (str):  The object name.
@@ -1561,8 +1386,6 @@
             None
 
         """
-<<<<<<< HEAD
-=======
         if state and not self.accel_exists(key):
             log = Logger.get()
             msg = f"Data is not present on device, cannot set state to in-use"
@@ -1580,7 +1403,6 @@
             None
 
         """
->>>>>>> 4daadb35
         if not accel_enabled():
             return
         log = Logger.get()
@@ -1588,78 +1410,6 @@
             msg = f"Cannot create non-existent data {key} on accelerator"
             log.error(msg)
             raise RuntimeError(msg)
-<<<<<<< HEAD
-
-        log.verbose(f"SharedDataMgr {key} accel_create")
-        if use_accel_omp:
-            accel_create(self._internal[key].shdata._flat)
-
-    def accel_update_device(self, key):
-        """Copy the named shared data to the accelerator.
-
-        Args:
-            key (str):  The object name.
-
-        Returns:
-            None
-
-        """
-        if not accel_enabled():
-            return
-        log = Logger.get()
-        if key not in self._internal:
-            msg = f"Cannot copy non-existent data {key} to accelerator"
-            log.error(msg)
-            raise RuntimeError(msg)
-        if not self.accel_present(key):
-            msg = f"Shared data '{key}' is not present on device, cannot update"
-            log.error(msg)
-            raise RuntimeError(msg)
-
-        log.verbose(f"SharedDataMgr {key} accel_update_device")
-        if use_accel_omp:
-            _ = accel_update_device(self._internal[key].shdata._flat)
-        elif use_accel_jax:
-            # FIXME: add device ID here
-            self.jax[key] = jax.device_put(self._internal[key].shdata._flat)
-
-    def accel_update_host(self, key):
-        """Copy the named shared data from the accelerator to the host.
-
-        Args:
-            key (str):  The object name.
-
-        Returns:
-            None
-
-        """
-        log = Logger.get()
-        if not accel_enabled():
-            return
-        if key not in self._internal:
-            msg = f"Cannot copy non-existent data {key} from accelerator"
-            log.error(msg)
-            raise RuntimeError(msg)
-
-        if not self.accel_present(key):
-            msg = f"Shared data '{key}' is not present on device, cannot copy to host"
-            log.error(msg)
-            raise RuntimeError(msg)
-        log.verbose(f"SharedDataMgr {key} accel_update_host")
-        if use_accel_omp:
-            _ = accel_update_host(self._internal[key].shdata._flat)
-        elif use_accel_jax:
-            rnk = 0
-            if self._internal[key].shdata.comm is not None:
-                rnk = self._internal[key].shdata.comm.rank
-            dt = None
-            if rnk == 0:
-                dt = self.jax[key].copy()
-            self._internal[key].shdata.set(dt, fromrank=0)
-
-    def accel_delete(self, key):
-        """Delete the named data object on the device
-=======
         if self.accel_exists(key):
             log = Logger.get()
             msg = f"Data already exists on device, cannot create"
@@ -1672,7 +1422,6 @@
 
     def accel_update_device(self, key):
         """Copy the named shared data to the accelerator.
->>>>>>> 4daadb35
 
         Args:
             key (str):  The object name.
@@ -1684,8 +1433,6 @@
         if not accel_enabled():
             return
         log = Logger.get()
-<<<<<<< HEAD
-=======
         if key not in self._internal:
             msg = f"Cannot copy non-existent data {key} to accelerator"
             log.error(msg)
@@ -1721,7 +1468,6 @@
 
         """
         log = Logger.get()
->>>>>>> 4daadb35
         if not accel_enabled():
             return
         if key not in self._internal:
@@ -1759,18 +1505,6 @@
         Args:
             key (str):  The object name.
 
-<<<<<<< HEAD
-        if not accel_present(self._internal[key].shdata._flat):
-            msg = f"Shared data '{key}' is not present on device, cannot delete"
-            log.error(msg)
-            raise RuntimeError(msg)
-        log.verbose(f"SharedDataMgr {key} accel_delete")
-        if use_accel_omp:
-            accel_delete(self._internal[key].shdata._flat)
-        elif use_accel_jax:
-            del self.jax[key]
-
-=======
         Returns:
             None
 
@@ -1795,7 +1529,6 @@
 
         self._accel_used[key] = False
 
->>>>>>> 4daadb35
     def accel_clear(self):
         """Clear all data from accelerators
 
@@ -1807,14 +1540,6 @@
             return
         log = Logger.get()
         for key in self._internal:
-<<<<<<< HEAD
-            if self.accel_present(key):
-                log.verbose(f"SharedDataMgr {key} accel_delete")
-                if use_accel_omp:
-                    accel_delete(self._internal[key].shdata._flat)
-                elif use_accel_jax:
-                    del self.jax[key]
-=======
             if self.accel_exists(key):
                 log.verbose(f"SharedDataMgr {key} accel_delete")
                 if use_accel_omp:
@@ -1822,7 +1547,6 @@
                 elif use_accel_jax:
                     del self.jax[key]
             self._accel_used[key] = False
->>>>>>> 4daadb35
 
     # Mapping methods
 
@@ -2168,11 +1892,7 @@
     # Mapping methods
 
     def _real_key(self, key):
-<<<<<<< HEAD
-        if key is None:
-=======
         if key is None or key == self.all_name:
->>>>>>> 4daadb35
             if self.all_name not in self._internal:
                 # Create fake intervals
                 faketimes = -1.0 * np.ones(self._local_samples, dtype=np.float64)
@@ -2257,13 +1977,8 @@
     def __ne__(self, other):
         return not self.__eq__(other)
 
-<<<<<<< HEAD
-    def accel_present(self, key):
-        """Check if the named interval list is present on the accelerator.
-=======
     def accel_exists(self, key):
         """Check if the named interval list exists on the accelerator.
->>>>>>> 4daadb35
 
         Args:
             key (str):  The object name.
@@ -2276,12 +1991,6 @@
             return False
         log = Logger.get()
         key = self._real_key(key)
-<<<<<<< HEAD
-        result = self._internal[key].accel_present()
-        log.verbose(f"IntervalsManager {key} accel_present = {result}")
-        return result
-
-=======
         result = self._internal[key].accel_exists()
         log.verbose(f"IntervalsManager {key} accel_exists = {result}")
         return result
@@ -2314,7 +2023,6 @@
         """
         self._internal[key].accel_used(state)
 
->>>>>>> 4daadb35
     def accel_create(self, key):
         """Create the named interval list on the accelerator.
 
@@ -2380,11 +2088,7 @@
         if not accel_enabled():
             return
         key = self._real_key(key)
-<<<<<<< HEAD
-        if not self._internal[key].accel_present():
-=======
         if not self._internal[key].accel_exists():
->>>>>>> 4daadb35
             msg = f"Intervals list '{key}' is not present on device, cannot delete"
             log.error(msg)
             raise RuntimeError(msg)
@@ -2402,10 +2106,6 @@
             return
         log = Logger.get()
         for key in self._internal:
-<<<<<<< HEAD
-            if self._internal[key].accel_present():
-=======
             if self._internal[key].accel_exists():
->>>>>>> 4daadb35
                 log.verbose(f"IntervalsManager {key} accel_delete")
                 self._internal[key].accel_delete()