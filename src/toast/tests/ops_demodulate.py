# Copyright (c) 2015-2021 by the parties listed in the AUTHORS file.
# All rights reserved.  Use of this source code is governed by
# a BSD-style license that can be found in the LICENSE file.

import os

import healpy as hp
import numpy as np
from astropy import units as u

from .. import ops as ops
from .. import qarray as qa
from ..observation import default_values as defaults
from ..pixels import PixelData
from ..pixels_io import write_healpix_fits
from ..vis import set_matplotlib_backend
from ._helpers import create_ground_data, create_outdir
from .mpi import MPITestCase


class DemodulateTest(MPITestCase):
    def setUp(self):
        fixture_name = os.path.splitext(os.path.basename(__file__))[0]
        self.outdir = create_outdir(self.comm, fixture_name)

    def test_demodulate(self):
        nside = 128

        # Create fake observing of a small patch
        data = create_ground_data(self.comm)

        # Create an uncorrelated noise model from focalplane detector properties
        default_model = ops.DefaultNoiseModel(noise_model="noise_model")
        default_model.apply(data)

        # Pointing operator

        dist_key = "pixel_dist"
        detpointing = ops.PointingDetectorSimple(shared_flag_mask=0)
        pixels = ops.PixelsHealpix(
            nside=nside,
            create_dist=dist_key,
            detector_pointing=detpointing,
            # view="scanning",
        )
        pixels.apply(data)
        weights = ops.StokesWeights(
            mode="IQU",
            hwp_angle=defaults.hwp_angle,
            detector_pointing=detpointing,
        )
        weights.apply(data)

        # Create a fake sky with only intensity and Q-polarization

        map_key = "fake_map"
        dist = data[dist_key]
        pix_data = PixelData(dist, np.float64, n_value=3)
        off = 0
        map_values = [10, -1, 2]
        for submap in range(dist.n_submap):
            if submap in dist.local_submaps:
                pix_data.data[off, :, 0] = map_values[0]
                pix_data.data[off, :, 1] = map_values[1]
                pix_data.data[off, :, 2] = map_values[2]
                off += 1
        data[map_key] = pix_data

        # Scan map into timestreams
        scanner = ops.ScanMap(
            det_data=defaults.det_data,
            pixels=pixels.pixels,
            weights=weights.weights,
            map_key=map_key,
        )
        scanner.apply(data)

        # Simulate noise
        # sim_noise = ops.SimNoise(noise_model=default_model.noise_model)
        # sim_noise.apply(data)

        # Bin signal without demodulation

        binner = ops.BinMap(
            pixel_dist=dist_key,
            pixel_pointing=pixels,
            stokes_weights=weights,
            noise_model=default_model.noise_model,
        )

        mapper = ops.MapMaker(
            name="modulated",
            det_data=defaults.det_data,
            binning=binner,
            template_matrix=None,
            write_hits=True,
            write_map=True,
            write_cov=True,
            write_invcov=True,
            write_rcond=True,
            keep_final_products=True,
            output_dir=self.outdir,
            map_rcond_threshold=1e-2,
        )

        mapper.apply(data)

        # Demodulate

        demod = ops.Demodulate(stokes_weights=weights)
        demod_data = demod.apply(data)

        # ops.Delete(detdata=[defaults.weights]).apply(demod_data)

        # Map again

        default_model.apply(demod_data)

        demod_weights = ops.StokesWeightsDemod()

        mapper.name = "demodulated"
        binner.stokes_weights = demod_weights
        mapper.apply(demod_data)

        if data.comm.world_rank == 0:
            set_matplotlib_backend()
            import matplotlib.pyplot as plt

            fname_mod = os.path.join(self.outdir, "modulated_map.fits")
            fname_demod = os.path.join(self.outdir, "demodulated_map.fits")

            map_mod = hp.read_map(fname_mod, None)
            map_demod = hp.read_map(fname_demod, None)

            fig = plt.figure(figsize=[18, 12])
            nrow, ncol = 2, 3
            rot = [42, -42]
            reso = 5

            for i, m in enumerate(map_mod):
                value = map_values[i]
                good = m != 0
                rms = np.sqrt(np.mean((m[good] - value) ** 2))
                m[m == 0] = hp.UNSEEN
                stokes = "IQU"[i]
                hp.gnomview(
                    m,
                    sub=[nrow, ncol, 1 + i],
                    reso=reso,
                    rot=rot,
                    title=f"Modulated {stokes} : rms = {rms}",
                    cmap="coolwarm",
                )

            for i, m in enumerate(map_demod):
                value = map_values[i]
                good = m != 0
                rms = np.sqrt(np.mean((m[good] - value) ** 2))
                m[m == 0] = hp.UNSEEN
                stokes = "IQU"[i]
                amp = 0.0001
                hp.gnomview(
                    m,
                    sub=[nrow, ncol, 4 + i],
                    reso=reso,
                    rot=rot,
                    title=f"Demodulated {stokes} : rms = {rms}",
                    min=value - amp,
                    max=value + amp,
                    cmap="coolwarm",
                )
<<<<<<< HEAD
                print(f"rms = {rms}", flush=True)
                #assert rms < 1e-3
=======
                if rms > 1.0e-3:
                    print(
                        f"WARNING:  demodulated map RMS = {rms}, which is larger than 1e-3",
                        flush=True,
                    )
                    # self.assertTrue(False)
>>>>>>> c92547b6

            outfile = os.path.join(self.outdir, "map_comparison.png")
            fig.savefig(outfile)

        del data, demod_data
        return<|MERGE_RESOLUTION|>--- conflicted
+++ resolved
@@ -169,17 +169,12 @@
                     max=value + amp,
                     cmap="coolwarm",
                 )
-<<<<<<< HEAD
-                print(f"rms = {rms}", flush=True)
-                #assert rms < 1e-3
-=======
                 if rms > 1.0e-3:
                     print(
                         f"WARNING:  demodulated map RMS = {rms}, which is larger than 1e-3",
                         flush=True,
                     )
                     # self.assertTrue(False)
->>>>>>> c92547b6
 
             outfile = os.path.join(self.outdir, "map_comparison.png")
             fig.savefig(outfile)
