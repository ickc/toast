--- conflicted
+++ resolved
@@ -27,21 +27,6 @@
     dtype_to_aligned,
 )
 
-<<<<<<< HEAD
-from ..accelerator import (
-    use_accel_jax,
-    use_accel_omp,
-    accel_enabled,
-    accel_data_present,
-    accel_data_create,
-    accel_data_delete,
-    accel_data_update_device,
-    accel_data_update_host,
-    AcceleratorObject,
-)
-
-=======
->>>>>>> c92547b6
 if use_accel_jax:
     import jax
     import jax.numpy as jnp
@@ -188,11 +173,7 @@
         if hasattr(self, "local"):
             del self.local
         if hasattr(self, "_raw"):
-<<<<<<< HEAD
-            if self.accel_present():
-=======
             if self.accel_exists():
->>>>>>> c92547b6
                 self.accel_delete()
             self._raw.clear()
             del self._raw
@@ -290,11 +271,7 @@
         )
         ret.local[:] = self.local
         ret.local_flags[:] = self.local_flags
-<<<<<<< HEAD
-        if self.accel_present():
-=======
         if self.accel_exists():
->>>>>>> c92547b6
             ret.accel_create()
             ret.accel_update_device()
         return ret
