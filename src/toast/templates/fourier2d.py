--- conflicted
+++ resolved
@@ -12,18 +12,10 @@
 
 from .. import qarray as qa
 from ..data import Data
-<<<<<<< HEAD
-
-from ..observation import default_values as defaults
-
-from .template import Template
-
-=======
 from ..mpi import MPI
 from ..observation import default_values as defaults
 from ..traits import Bool, Float, Instance, Int, Quantity, Unicode, trait_docs
 from ..utils import AlignedF64, Logger
->>>>>>> c92547b6
 from .amplitudes import Amplitudes
 from .template import Template
 
