--- conflicted
+++ resolved
@@ -25,13 +25,8 @@
 from . import qarray as qa
 from .coordinates import DJDtoUNIX, to_DJD, to_MJD, to_UTC
 from .timing import function_timer
-<<<<<<< HEAD
-from .coordinates import to_DJD, to_MJD, to_UTC, DJDtoUNIX
 from .ops.jax_ops.qarray import mult as qa_mult
-
-=======
 from .utils import Logger
->>>>>>> c92547b6
 
 XAXIS, YAXIS, ZAXIS = np.eye(3)
 
