--- conflicted
+++ resolved
@@ -8,12 +8,8 @@
     -DCMAKE_C_FLAGS="-O3 -g -fPIC -xcore-avx2 -pthread -qno-openmp-offload" \
     -DCMAKE_CXX_FLAGS="-O3 -g -fPIC -xcore-avx2 -pthread -qno-openmp-offload" \
     -DPYTHON_EXECUTABLE:FILEPATH=$(which python3) \
-<<<<<<< HEAD
-    -DUSE_MKL=TRUE \
-=======
     -DUSE_MKL=1 \
     -DDISABLE_OPENMP_TARGET=1 \
->>>>>>> 6a0188ee
     -DCMAKE_VERBOSE_MAKEFILE:BOOL=ON \
     -DSUITESPARSE_INCLUDE_DIR_HINTS="${CMBENV_AUX_ROOT}/include" \
     -DSUITESPARSE_LIBRARY_DIR_HINTS="${CMBENV_AUX_ROOT}/lib" \
