#!/usr/bin/env python3

# Copyright (c) 2015-2017 by the parties listed in the AUTHORS file.
# All rights reserved.  Use of this source code is governed by
# a BSD-style license that can be found in the LICENSE file.

from toast.mpi import MPI

import os
import sys
import re
import argparse
import pickle
from datetime import datetime
import dateutil.parser
import traceback

import numpy as np
from scipy.constants import degree

import toast
import toast.tod as tt
import toast.map as tm
import toast.qarray as qa
<<<<<<< HEAD
import toast.timing as timing
=======
from toast import Weather

>>>>>>> f10a01d7

XAXIS, YAXIS, ZAXIS = np.eye(3)

def parse_arguments(comm):

    parser = argparse.ArgumentParser(
        description="Simulate ground-based boresight pointing.  Simulate "
        "atmosphere and make maps for some number of noise Monte Carlos.",
        fromfile_prefix_chars='@')
    parser.add_argument('--groupsize',
                        required=False, type=np.int,
                        help='Size of a process group assigned to a CES')

    parser.add_argument('--timezone', required=False, type=np.int, default=0,
                        help='Offset to apply to MJD to separate days [hours]')
    parser.add_argument('--coord', required=False, default='C',
                        help='Sky coordinate system [C,E,G]')
    parser.add_argument('--schedule', required=True,
                        help='Comma-separated list CES schedule files '
                        '(from toast_ground_schedule.py)')
    parser.add_argument('--weather',
                        required=True,
                        help='Comma-separated list of TOAST weather files for '
                        'every schedule.  Repeat the same file if the '
                        'schedules share observing site.')
    parser.add_argument('--samplerate',
                        required=False, default=100.0, type=np.float,
                        help='Detector sample rate (Hz)')
    parser.add_argument('--scanrate',
                        required=False, default=1.0, type=np.float,
                        help='Scanning rate [deg / s]')
    parser.add_argument('--scan_accel',
                        required=False, default=1.0, type=np.float,
                        help='Scanning rate change [deg / s^2]')
    parser.add_argument('--sun_angle_min',
                        required=False, default=30.0, type=np.float,
                        help='Minimum azimuthal distance between the Sun and '
                        'the bore sight [deg]')

    parser.add_argument('--polyorder',
                        required=False, type=np.int,
                        help='Polynomial order for the polyfilter')

    parser.add_argument('--wbin_ground',
                        required=False, type=np.float,
                        help='Ground template bin width [degrees]')

    parser.add_argument('--gain_sigma',
                        required=False, type=np.float,
                        help='Gain error distribution')

    parser.add_argument('--hwprpm',
                        required=False, default=0.0, type=np.float,
                        help='The rate (in RPM) of the HWP rotation')
    parser.add_argument('--hwpstep', required=False, default=None,
                        help='For stepped HWP, the angle in degrees '
                        'of each step')
    parser.add_argument('--hwpsteptime',
                        required=False, default=0.0, type=np.float,
                        help='For stepped HWP, the the time in seconds '
                        'between steps')

    parser.add_argument('--input_map', required=False,
                        help='Input map for signal')

    parser.add_argument('--skip_atmosphere',
                        required=False, default=False, action='store_true',
                        help='Disable simulating the atmosphere.')
    parser.add_argument('--skip_noise',
                        required=False, default=False, action='store_true',
                        help='Disable simulating detector noise.')
    parser.add_argument('--skip_bin',
                        required=False, default=False, action='store_true',
                        help='Disable binning the map.')
    parser.add_argument('--skip_hits',
                        required=False, default=False, action='store_true',
                        help='Do not save the 3x3 matrices and hitmaps')

    parser.add_argument('--fp_radius',
                        required=False, default=1, type=np.float,
                        help='Focal plane radius assumed in the atmospheric '
                        'simulation.')
    parser.add_argument('--atm_lmin_center',
                        required=False, default=0.01, type=np.float,
                        help='Kolmogorov turbulence dissipation scale center')
    parser.add_argument('--atm_lmin_sigma',
                        required=False, default=0.001, type=np.float,
                        help='Kolmogorov turbulence dissipation scale sigma')
    parser.add_argument('--atm_lmax_center',
                        required=False, default=10.0, type=np.float,
                        help='Kolmogorov turbulence injection scale center')
    parser.add_argument('--atm_lmax_sigma',
                        required=False, default=10.0, type=np.float,
                        help='Kolmogorov turbulence injection scale sigma')
    parser.add_argument('--atm_gain',
                        required=False, default=1e-4, type=np.float,
                        help='Atmospheric gain factor.')
    parser.add_argument('--atm_zatm',
                        required=False, default=40000.0, type=np.float,
                        help='atmosphere extent for temperature profile')
    parser.add_argument('--atm_zmax',
                        required=False, default=200.0, type=np.float,
                        help='atmosphere extent for water vapor integration')
    parser.add_argument('--atm_xstep',
                        required=False, default=10.0, type=np.float,
                        help='size of volume elements in X direction')
    parser.add_argument('--atm_ystep',
                        required=False, default=10.0, type=np.float,
                        help='size of volume elements in Y direction')
    parser.add_argument('--atm_zstep',
                        required=False, default=10.0, type=np.float,
                        help='size of volume elements in Z direction')
    parser.add_argument('--atm_nelem_sim_max',
                        required=False, default=1000, type=np.int,
                        help='controls the size of the simulation slices')
    parser.add_argument('--atm_gangsize',
                        required=False, default=1, type=np.int,
                        help='size of the gangs that create slices')
    parser.add_argument('--atm_wind_time',
                        required=False, default=36000.0, type=np.float,
                        help='Minimum time to simulate without discontinuity')
    parser.add_argument('--atm_w_center',
                        required=False, default=1.0, type=np.float,
                        help='central value of the wind speed distribution')
    parser.add_argument('--atm_w_sigma',
                        required=False, default=0.1, type=np.float,
                        help='sigma of the wind speed distribution')
    parser.add_argument('--atm_wdir_center',
                        required=False, default=0.0, type=np.float,
                        help='central value of the wind direction distribution')
    parser.add_argument('--atm_wdir_sigma',
                        required=False, default=100.0, type=np.float,
                        help='sigma of the wind direction distribution')
    parser.add_argument('--atm_z0_center',
                        required=False, default=2000.0, type=np.float,
                        help='central value of the water vapor distribution')
    parser.add_argument('--atm_z0_sigma',
                        required=False, default=0.0, type=np.float,
                        help='sigma of the water vapor distribution')
    parser.add_argument('--atm_T0_center',
                        required=False, default=280.0, type=np.float,
                        help='central value of the temperature distribution')
    parser.add_argument('--atm_T0_sigma',
                        required=False, default=10.0, type=np.float,
                        help='sigma of the temperature distribution')
    parser.add_argument('--atm_cache',
                        required=False, default='atm_cache',
                        help='Atmosphere cache directory')

    parser.add_argument('--outdir',
                        required=False, default='out',
                        help='Output directory')
    parser.add_argument('--zip',
                        required=False, default=False, action='store_true',
                        help='Compress the output fits files')
    parser.add_argument('--debug',
                        required=False, default=False, action='store_true',
                        help='Write diagnostics')
    parser.add_argument('--flush',
                        required=False, default=False, action='store_true',
                        help='Flush every print statement.')
    parser.add_argument('--nside',
                        required=False, default=512, type=np.int,
                        help='Healpix NSIDE')
    parser.add_argument('--madam_iter_max',
                        required=False, default=1000, type=np.int,
                        help='Maximum number of CG iterations in Madam')
    parser.add_argument('--madam_baseline_length',
                        required=False, default=10000.0, type=np.float,
                        help='Destriping baseline length (seconds)')
    parser.add_argument('--madam_baseline_order',
                        required=False, default=0, type=np.int,
                        help='Destriping baseline polynomial order')
    parser.add_argument('--madam_noisefilter',
                        required=False, default=False, action='store_true',
                        help='Destripe with the noise filter enabled')
    parser.add_argument('--madam',
                        required=False, default=False, action='store_true',
                        help='If specified, use libmadam for map-making')
    parser.add_argument('--madampar',
                        required=False, default=None,
                        help='Madam parameter file')
    parser.add_argument('--madam_allreduce',
                        required=False, default=False, action='store_true',
                        help='Use allreduce communication in Madam')
    parser.add_argument('--common_flag_mask',
                        required=False, default=1, type=np.uint8,
                        help='Common flag mask')
    parser.add_argument('--MC_start',
                        required=False, default=0, type=np.int,
                        help='First Monte Carlo noise realization')
    parser.add_argument('--MC_count',
                        required=False, default=1, type=np.int,
                        help='Number of Monte Carlo noise realizations')
    parser.add_argument('--fp',
                        required=False, default=None,
                        help='Pickle file containing a dictionary of detector '
                        'properties.  The keys of this dict are the detector '
                        'names, and each value is also a dictionary with keys '
                        '"quat" (4 element ndarray), "fwhm" (float, arcmin), '
                        '"fknee" (float, Hz), "alpha" (float), and '
                        '"NET" (float).')
    parser.add_argument('--freq',
                        required=True,
                        help='Comma-separated list of frequencies with '
                        'identical focal planes')
    parser.add_argument('--tidas',
                        required=False, default=None,
                        help='Output TIDAS export path')

    args = timing.add_arguments_and_parse(parser, timing.FILE(noquotes=True))

    if len(args.freq.split(',')) != 1:
        # Multi frequency run.  We don't support multiple copies of
        # scanned signal.
        if args.input_map:
            raise RuntimeError('Multiple frequencies are not supported when '
                               'scanning from a map')

    if not args.skip_atmosphere and args.weather is None:
        raise RuntimeError('Cannot simulate atmosphere without a TOAST '
                           'weather file')

    if args.tidas is not None:
        if not tt.tidas_available:
            raise RuntimeError("TIDAS not found- cannot export")

    if comm.comm_world.rank == 0:
        print('\nAll parameters:')
        print(args, flush=args.flush)
        print('')

    if args.groupsize:
        comm = toast.Comm(groupsize=args.groupsize)

    if comm.comm_world.rank == 0:
        if not os.path.isdir(args.outdir):
            try:
                os.makedirs(args.outdir)
            except FileExistsError:
                pass

    return args, comm


def name2id(name, maxval=2**16):
    """ Map a name into an index.

    """
    value = 0
    for c in name:
        value += ord(c)
    return value % maxval


def load_weather(args, comm, schedules):
    """ Load TOAST weather file(s) and attach them to the schedules.

    """
    if args.weather is None:
        return
    
    start = MPI.Wtime()
    if comm.comm_world.rank == 0:
        weathers = []
        weatherdict = {}
        for fname in args.weather.split(','):
            if fname not in weatherdict:
                if not os.path.isfile(fname):
                    raise RuntimeError('No such weather file: {}'.format(fname))
                start1 = MPI.Wtime()
                weatherdict[fname] = Weather(fname)
                stop1 = MPI.Wtime()
                print('Load {}: {:.2f} seconds'.format(fname, stop1-start1),
                      flush=args.flush)
            weathers.append(weatherdict[fname])
    else:
        weathers = None

    weathers = comm.comm_world.bcast(weathers)
    if len(weathers) == 1 and len(schedules) > 1:
        weathers *= len(schedules)
    if len(weathers) != len(schedules):
        raise RuntimeError(
            'Number of weathers must equal number of schedules or be 1.')

    for schedule, weather in zip(schedules, weathers):
        schedule.append(weather)

    stop = MPI.Wtime()
    if comm.comm_world.rank == 0:
        print('Loading weather {:.3f} s'.format(stop-start), flush=args.flush)


def load_schedule(args, comm):
    """ Load the observing schedule(s).

    """
    start = MPI.Wtime()
    autotimer = timing.auto_timer()
    schedules = []

    if comm.comm_world.rank == 0:
        for ischedule, fn in enumerate(args.schedule.split(',')):
            if not os.path.isfile(fn):
                raise RuntimeError('No such schedule file: {}'.format(fn))
            start1 = MPI.Wtime()
            with open(fn, 'r') as f:
                while True:
                    line = f.readline()
                    if line.startswith('#'):
                        continue
                    (site_name, telescope, site_lat, site_lon,
                     site_alt) = line.split()
                    site_alt = float(site_alt)
                    site = (site_name, telescope, site_lat, site_lon, site_alt)
                    break
                all_ces = []
                for line in f:
                    if line.startswith('#'):
                        continue
                    (start_date, start_time, stop_date, stop_time, mjdstart,
                     mjdstop, name, azmin, azmax, el, rs, sun_el1, sun_az1,
                     sun_el2, sun_az2, moon_el1, moon_az1, moon_el2, moon_az2,
                     moon_phase, scan, subscan) = line.split()
                    start_time = start_date + ' ' + start_time
                    stop_time = stop_date + ' ' + stop_time
                    try:
                        start_time = dateutil.parser.parse(start_time+' +0000')
                        stop_time = dateutil.parser.parse(stop_time+' +0000')
                    except:
                        start_time = dateutil.parser.parse(start_time)
                        stop_time = dateutil.parser.parse(stop_time)
                    start_timestamp = start_time.timestamp()
                    stop_timestamp = stop_time.timestamp()
                    all_ces.append([
                        start_timestamp, stop_timestamp, name, float(mjdstart),
                        int(scan), int(subscan), float(azmin), float(azmax),
                        float(el)])
            schedules.append([site, all_ces])
            stop1 = MPI.Wtime()
            print('Load {}: {:.2f} seconds'.format(fn, stop1-start1),
                  flush=args.flush)

    schedules = comm.comm_world.bcast(schedules)

    stop = MPI.Wtime()
    if comm.comm_world.rank == 0:
        print('Loading schedule {:.3f} s'.format(stop-start), flush=args.flush)

    return schedules


def load_fp(args, comm, schedules):
    """ Attach a focalplane to each of the schedules.

    """
    start = MPI.Wtime()
    autotimer = timing.auto_timer()

    # Load focalplane information

    focalplanes = []
    if comm.comm_world.rank == 0:
        for fpfile in args.fp.split(','):
            start1 = MPI.Wtime()
            with open(fpfile, 'rb') as p:
                fp = pickle.load(p)
                stop1 = MPI.Wtime()
                print('Load {}:  {:.2f} seconds'.format(fpfile, stop1-start1),
                      flush=args.flush)
                focalplanes.append(fp)
                start1 = stop1
    focalplanes = comm.comm_world.bcast(focalplanes)
    if len(focalplanes) == 1 and len(schedules) > 1:
        focalplanes *= len(schedules)
    if len(focalplanes) != len(schedules):
        raise RuntimeError(
            'Number of focalplanes must equal number of schedules or be 1.')

    detweights = {}
    for schedule, focalplane in zip(schedules, focalplanes):
        schedule.append(focalplane)
        for detname, det in focalplane.items():
            net = det['NET']
            detweight = 1.0 / (args.samplerate * net * net)
            if detname in detweights and detweights[detname] != detweight:
                raise RuntimeError(
                    'Detector weight for {} changes'.format(detname))
            detweights[detname] = detweight

    stop = MPI.Wtime()
    if comm.comm_world.rank == 0:
        print('Load focalplane(s):  {:.2f} seconds'.format(stop-start),
              flush=args.flush)

    return detweights


def create_observations(args, comm, schedules, counter):
    start = MPI.Wtime()
    autotimer = timing.auto_timer()

    data = toast.Data(comm)

    nces_tot = 0
    breaks = []
    all_ces_tot = []

    for schedule in schedules:
        if args.weather is None:
            site, all_ces, fp = schedule
            weather = None
        else:
            site, all_ces, weather, fp = schedule
            
        if nces_tot != 0:
            breaks.append(nces_tot)

        # Focalplane information for this schedule
        detectors = sorted(fp.keys())
        detquats = {}
        for d in detectors:
            detquats[d] = fp[d]['quat']

        # Noise model for this schedule
        fmin = {}
        fknee = {}
        alpha = {}
        NET = {}
        rates = {}
        for d in detectors:
            rates[d] = args.samplerate
            fmin[d] = fp[d]['fmin']
            fknee[d] = fp[d]['fknee']
            alpha[d] = fp[d]['alpha']
            NET[d] = fp[d]['NET']
        noise = tt.AnalyticNoise(rate=rates, fmin=fmin, detectors=detectors,
                                 fknee=fknee, alpha=alpha, NET=NET)

        nces = len(all_ces)
        for ces in all_ces:
            all_ces_tot.append((ces, site, fp, detquats, weather))

        do_break = False
        for i in range(nces-1):
            # If current and next CES are on different days, insert a break
            tz = args.timezone / 24
            start1 = all_ces[i][3] # MJD start
            start2 = all_ces[i+1][3] # MJD start
            scan1 = all_ces[i][4]
            scan2 = all_ces[i+1][4]
            if scan1 != scan2 and do_break:
                breaks.append(nces_tot + i + 1)
                do_break = False
                continue
            day1 = int(start1 + tz)
            day2 = int(start2 + tz)
            if day1 != day2:
                if scan1 == scan2:
                    # We want an entire CES, even if it crosses the day bound.
                    # Wait until the scan number changes.
                    do_break = True
                else:
                    breaks.append(nces_tot + i + 1)

        nces_tot += nces

    nbreak = len(breaks)
    if nbreak != comm.ngroups-1:
        raise RuntimeError(
            'Number of observing days ({}) does not match number of process '
            'groups ({}).'.format(nbreak+1, comm.ngroups))

    groupdist = toast.distribute_uniform(nces_tot, comm.ngroups, breaks=breaks)
    group_firstobs = groupdist[comm.group][0]
    group_numobs = groupdist[comm.group][1]

    for ices in range(group_firstobs, group_firstobs + group_numobs):
        ces, site, fp, detquats, weather = all_ces_tot[ices]

        (CES_start, CES_stop, CES_name, mjdstart, scan, subscan,
         azmin, azmax, el) = ces

        site_name, telescope, site_lat, site_lon, site_alt = site

        totsamples = int((CES_stop - CES_start) * args.samplerate)

        # create the single TOD for this observation

        # FIXME: TOD must know the PWV distribution and set
        # tod.meta['pwv_center'] and tod.meta['pwv_sigma']

        try:
            tod = tt.TODGround(
                comm.comm_group, detquats, totsamples,
                detranks=comm.comm_group.size, firsttime=CES_start,
                rate=args.samplerate, site_lon=site_lon, site_lat=site_lat,
                site_alt=site_alt, azmin=azmin, azmax=azmax, el=el,
                scanrate=args.scanrate, scan_accel=args.scan_accel,
                CES_start=None, CES_stop=None, sun_angle_min=args.sun_angle_min,
                coord=args.coord, sampsizes=None)
        except RuntimeError as e:
            print('Failed to create the CES scan: {}'.format(e),
                  flush=args.flush)
            continue

        # Create the (single) observation

        site_name = site[0]
        telescope_name = site[1]
        site_id = name2id(site_name)
        telescope_id = name2id(telescope_name)

        obs = {}
        obs['name'] = 'CES-{}-{}-{}-{}-{}'.format(site_name, telescope_name,
                                                  CES_name, scan, subscan)
        obs['tod'] = tod
        obs['baselines'] = None
        obs['noise'] = noise
        obs['id'] = int(mjdstart * 10000)
        obs['intervals'] = tod.subscans
        obs['site'] = site_id
        obs['telescope'] = telescope_id
        obs['weather'] = weather
        obs['start_time'] = CES_start
        obs['altitude'] = site_alt

        data.obs.append(obs)

    if args.skip_atmosphere:
        for ob in data.obs:
            tod = ob['tod']
            tod.free_azel_quats()

    if comm.comm_group.rank == 0:
        print('Group # {:4} has {} observations.'.format(
            comm.group, len(data.obs)), flush=args.flush)

    if len(data.obs) == 0:
        raise RuntimeError('Too many tasks. Every MPI task must '
                           'be assigned to at least one observation.')

    counter.exec(data)

    comm.comm_world.barrier()
    stop = MPI.Wtime()
    if comm.comm_world.rank == 0:
        print('Simulated scans in {:.2f} seconds'
              ''.format(stop-start), flush=args.flush)

    # Report the memory allocated for the TOAST caches.


    return data


def expand_pointing(args, comm, data, counter):
    start = MPI.Wtime()
    autotimer = timing.auto_timer()

    hwprpm = args.hwprpm
    hwpstep = None
    if args.hwpstep is not None:
        hwpstep = float(args.hwpstep)
    hwpsteptime = args.hwpsteptime

    npix = 12 * args.nside**2

    if comm.comm_world.rank == 0:
        print('Expanding pointing', flush=args.flush)

    pointing = tt.OpPointingHpix(
        nside=args.nside, nest=True, mode='IQU',
        hwprpm=hwprpm, hwpstep=hwpstep, hwpsteptime=hwpsteptime)

    pointing.exec(data)

    # Only purge the pointing if we are NOT going to export the
    # data to a TIDAS volume
    if args.tidas is None:
        for ob in data.obs:
            tod = ob['tod']
            tod.free_radec_quats()

    comm.comm_world.barrier()
    stop = MPI.Wtime()
    if comm.comm_world.rank == 0:
        print('Pointing generation took {:.3f} s'.format(stop-start),
              flush=args.flush)

    counter.exec(data)
    return


def get_submaps(args, comm, data):
    if not args.skip_bin or args.input_map:
        autotimer = timing.auto_timer()
        if comm.comm_world.rank == 0:
            print('Scanning local pixels', flush=args.flush)
        start = MPI.Wtime()

        # Prepare for using distpixels objects
        nside = args.nside
        subnside = 16
        if subnside > nside:
            subnside = nside
        subnpix = 12 * subnside * subnside

        # get locally hit pixels
        lc = tm.OpLocalPixels()
        localpix = lc.exec(data)
        if localpix is None:
            raise RuntimeError(
                'Process {} has no hit pixels. Perhaps there are fewer '
                'detectors than processes in the group?'.format(
                    comm.comm_world.rank))

        # find the locally hit submaps.
        localsm = np.unique(np.floor_divide(localpix, subnpix))

        comm.comm_world.barrier()
        stop = MPI.Wtime()
        elapsed = stop - start
        if comm.comm_world.rank == 0:
            print('Local submaps identified in {:.3f} s'.format(elapsed),
                  flush=args.flush)
    else:
        localpix, localsm = None, None

    return localpix, localsm, subnpix


def add_sky_signal(args, comm, data, totalname_freq, signalname):
    """ Add previously simulated sky signal to the atmospheric noise.

    """
    if signalname is not None:
        for obs in data.obs:
            tod = obs['tod']
            for det in tod.local_dets:
                cachename_in = '{}_{}'.format(signalname, det)
                cachename_out = '{}_{}'.format(totalname_freq, det)
                ref_in = tod.cache.reference(cachename_in)
                if tod.cache.exists(cachename_out):
                    ref_out = tod.cache.reference(cachename_out)
                    ref_out += ref_in
                else:
                    ref_out = tod.cache.put(cachename_out, ref_in)
                del ref_in, ref_out

    return


def scan_signal(args, comm, data, counter, localsm, subnpix):
    signalname = None

    if args.input_map:
        autotimer = timing.auto_timer()
        if comm.comm_world.rank == 0:
            print('Scanning input map', flush=args.flush)
        start = MPI.Wtime()

        npix = 12*args.nside**2

        # Scan the sky signal
        if  comm.comm_world.rank == 0 and not os.path.isfile(args.input_map):
            raise RuntimeError(
                'Input map does not exist: {}'.format(args.input_map))
        distmap = tm.DistPixels(
            comm=comm.comm_world, size=npix, nnz=3,
            dtype=np.float32, submap=subnpix, local=localsm)
        counter._objects.append(distmap)
        distmap.read_healpix_fits(args.input_map)
        scansim = tt.OpSimScan(distmap=distmap, out='signal')
        scansim.exec(data)

        stop = MPI.Wtime()
        if comm.comm_world.rank == 0:
            print('Read and sampled input map:  {:.2f} seconds'
                  ''.format(stop-start), flush=args.flush)
        signalname = 'signal'

        counter.exec(data)

    return signalname


def setup_sigcopy(args, comm, signalname):
    # Operator for signal copying, used in each MC iteration
    autotimer = timing.auto_timer()

    if len(args.freq.split(',')) == 1:
        totalname = 'total'
        totalname_freq = 'total'
    else:
        totalname = 'total'
        totalname_freq = 'total_freq'

    if args.skip_bin:
        totalname_madam = totalname_freq
    else:
        totalname_madam = 'total_madam'

    if signalname is not None:
        sigcopy = tt.OpCacheCopy(signalname, totalname)
    else:
        sigcopy = None

    if totalname != totalname_freq:
        sigcopy_freq = tt.OpCacheCopy(totalname, totalname_freq, force=True)
    else:
        sigcopy_freq = None

    if args.madam and totalname_freq != totalname_madam:
        sigcopy_madam = tt.OpCacheCopy(totalname_freq, totalname_madam)
        sigclear = tt.OpCacheClear(totalname_freq)
    else:
        sigcopy_madam = None
        sigclear = None

    return sigcopy, sigcopy_freq, sigcopy_madam, sigclear, \
        totalname, totalname_freq, totalname_madam


def build_npp(args, comm, data, counter, localsm, subnpix, detweights,
              flag_name, common_flag_name):

    if not args.skip_bin:
        autotimer = timing.auto_timer()

        if comm.comm_world.rank == 0:
            print('Preparing distributed map', flush=args.flush)
        start0 = MPI.Wtime()
        start = start0

        npix = 12*args.nside**2

        # construct distributed maps to store the covariance,
        # noise weighted map, and hits

        invnpp = tm.DistPixels(comm=comm.comm_world, size=npix, nnz=6,
                               dtype=np.float64, submap=subnpix, local=localsm)
        counter._objects.append(invnpp)
        invnpp.data.fill(0.0)

        hits = tm.DistPixels(comm=comm.comm_world, size=npix, nnz=1,
                             dtype=np.int64, submap=subnpix, local=localsm)
        counter._objects.append(hits)
        hits.data.fill(0)

        zmap = tm.DistPixels(comm=comm.comm_world, size=npix, nnz=3,
                             dtype=np.float64, submap=subnpix, local=localsm)
        counter._objects.append(zmap)

        comm.comm_world.barrier()
        stop = MPI.Wtime()
        if comm.comm_world.rank == 0:
            print(' - distobjects initialized in {:.3f} s'
                  ''.format(stop-start), flush=args.flush)
        start = stop

        invnpp_group = None
        hits_group = None
        zmap_group = None
        if comm.comm_group.size < comm.comm_world.size:
            invnpp_group = tm.DistPixels(comm=comm.comm_group, size=npix, nnz=6,
                                         dtype=np.float64, submap=subnpix,
                                         local=localsm)
            counter._objects.append(invnpp_group)
            invnpp_group.data.fill(0.0)

            hits_group = tm.DistPixels(comm=comm.comm_group, size=npix, nnz=1,
                                       dtype=np.int64, submap=subnpix,
                                       local=localsm)
            counter._objects.append(hits_group)
            hits_group.data.fill(0)

            zmap_group = tm.DistPixels(comm=comm.comm_group, size=npix, nnz=3,
                                       dtype=np.float64, submap=subnpix,
                                       local=localsm)
            counter._objects.append(zmap_group)

            comm.comm_group.barrier()
            stop = MPI.Wtime()
            if comm.comm_group.rank == 0:
                print(' - group distobjects initialized in {:.3f} s'
                      ''.format(stop-start), flush=args.flush)
            start = stop

        # compute the hits and covariance once, since the pointing and noise
        # weights are fixed.

        build_invnpp = tm.OpAccumDiag(
            detweights=detweights, invnpp=invnpp, hits=hits,
            flag_name=flag_name, common_flag_name=common_flag_name,
            common_flag_mask=args.common_flag_mask)

        build_invnpp.exec(data)

        comm.comm_world.barrier()
        stop = MPI.Wtime()
        if comm.comm_world.rank == 0:
            print(' - distobjects accumulated in {:.3f} s'
                  ''.format(stop-start), flush=args.flush)
        start = stop

        invnpp.allreduce()
        if not args.skip_hits:
            hits.allreduce()

        comm.comm_world.barrier()
        stop = MPI.Wtime()
        if comm.comm_world.rank == 0:
            print(' - distobjects reduced in {:.3f} s'.format(stop-start),
                  flush=args.flush)
        start = stop

        if invnpp_group is not None:
            build_invnpp_group = tm.OpAccumDiag(
                detweights=detweights, invnpp=invnpp_group, hits=hits_group,
                flag_name=flag_name, common_flag_name=common_flag_name,
                common_flag_mask=args.common_flag_mask)

            build_invnpp_group.exec(data)

            comm.comm_group.barrier()
            stop = MPI.Wtime()
            if comm.comm_group.rank == 0:
                print(' - group distobjects accumulated in {:.3f} s'
                      ''.format(stop-start), flush=args.flush)
            start = stop

            invnpp_group.allreduce()
            if not args.skip_hits:
                hits_group.allreduce()

            comm.comm_group.barrier()
            stop = MPI.Wtime()
            if comm.comm_group.rank == 0:
                print(' - group distobjects reduced in {:.3f} s'
                      ''.format(stop-start), flush=args.flush)
            start = stop

        if not args.skip_hits:
            fn = '{}/hits.fits'.format(args.outdir)
            if args.zip:
                fn += '.gz'
            hits.write_healpix_fits(fn)
            comm.comm_world.barrier()
            stop = MPI.Wtime()
            if comm.comm_world.rank == 0:
                print(' - Writing hit map to {} took {:.3f} s'
                      ''.format(fn, stop-start), flush=args.flush)
            start = stop
        counter._objects.remove(hits)
        del hits

        if hits_group is not None:
            if not args.skip_hits:
                fn = '{}/hits_group_{:04}.fits'.format(args.outdir, comm.group)
                if args.zip:
                    fn += '.gz'
                hits_group.write_healpix_fits(fn)
                comm.comm_group.barrier()
                stop = MPI.Wtime()
                if comm.comm_group.rank == 0:
                    print(' - Writing group hit map to {} took {:.3f} s'
                          ''.format(fn, stop-start), flush=args.flush)
                start = stop
            counter._objects.remove(hits_group)
            del hits_group

        if not args.skip_hits:
            fn = '{}/invnpp.fits'.format(args.outdir)
            if args.zip:
                fn += '.gz'
            invnpp.write_healpix_fits(fn)
            comm.comm_world.barrier()
            stop = MPI.Wtime()
            if comm.comm_world.rank == 0:
                print(' - Writing N_pp^-1 to {} took {:.3f} s'
                      ''.format(fn, stop-start), flush=args.flush)
            start = stop

        if not args.skip_hits:
            if invnpp_group is not None:
                fn = '{}/invnpp_group_{:04}.fits'.format(args.outdir,
                                                         comm.group)
                if args.zip:
                    fn += '.gz'
                invnpp_group.write_healpix_fits(fn)
                comm.comm_group.barrier()
                stop = MPI.Wtime()
                if comm.comm_group.rank == 0:
                    print(' - Writing group N_pp^-1 to {} took {:.3f} s'
                          ''.format(fn, stop-start), flush=args.flush)
                start = stop

        # invert it
        tm.covariance_invert(invnpp, 1.0e-3)

        comm.comm_world.barrier()
        stop = MPI.Wtime()
        if comm.comm_world.rank == 0:
            print(' - Inverting N_pp^-1 took {:.3f} s'.format(stop-start),
                  flush=args.flush)
        start = stop

        if not args.skip_hits:
            fn = '{}/npp.fits'.format(args.outdir)
            if args.zip:
                fn += '.gz'
            invnpp.write_healpix_fits(fn)
            comm.comm_world.barrier()
            stop = MPI.Wtime()
            if comm.comm_world.rank == 0:
                print(' - Writing N_pp to {} took {:.3f} s'
                      ''.format(fn, stop-start), flush=args.flush)
            start = stop

        if invnpp_group is not None:
            tm.covariance_invert(invnpp_group, 1.0e-3)

            comm.comm_group.barrier()
            stop = MPI.Wtime()
            if comm.comm_group.rank == 0:
                print(' - Inverting group N_pp^-1 took {:.3f} s'
                ''.format(stop-start), flush=args.flush)
            start = stop

            if not args.skip_hits:
                fn = '{}/npp_group_{:04}.fits'.format(args.outdir, comm.group)
                if args.zip:
                    fn += '.gz'
                invnpp_group.write_healpix_fits(fn)
                comm.comm_group.barrier()
                stop = MPI.Wtime()
                if comm.comm_group.rank == 0:
                    print(' - Writing group N_pp to {} took {:.3f} s'.format(
                        fn, stop-start), flush=args.flush)
                start = stop

        stop = MPI.Wtime()
        if comm.comm_group.rank == 0:
            print('Building Npp took {:.3f} s'.format(
                stop-start0), flush=args.flush)

        counter.exec(data)

    return invnpp, zmap, invnpp_group, zmap_group, flag_name, common_flag_name


def setup_madam(args, comm):

    pars = None

    if args.madam:
        autotimer = timing.auto_timer()

        # Set up MADAM map making.

        pars = {}

        cross = args.nside // 2
        submap = 16
        if submap > args.nside:
            submap = args.nside

        pars['temperature_only'] = False
        pars['force_pol'] = True
        pars['kfirst'] = True
        pars['write_map'] = True
        pars['write_binmap'] = True
        pars['write_matrix'] = True
        pars['write_wcov'] = True
        pars['write_hits'] = True
        pars['nside_cross'] = cross
        pars['nside_submap'] = submap
        pars['allreduce'] = args.madam_allreduce

        if args.madampar is not None:
            pat = re.compile(r'\s*(\S+)\s*=\s*(\S+(\s+\S+)*)\s*')
            comment = re.compile(r'^#.*')
            with open(args.madampar, 'r') as f:
                for line in f:
                    if comment.match(line) is None:
                        result = pat.match(line)
                        if result is not None:
                            key, value = result.group(1), result.group(2)
                            pars[key] = value

        pars['base_first'] = args.madam_baseline_length
        pars['basis_order'] = args.madam_baseline_order
        pars['nside_map'] = args.nside
        if args.madam_noisefilter:
            pars['kfilter'] = True
        else:
            pars['kfilter'] = False
        pars['precond_width'] = 1
        pars['fsample'] = args.samplerate
        pars['iter_max'] = args.madam_iter_max

    return pars


def copy_signal(args, comm, data, sigcopy, counter):
    if sigcopy is not None:
        autotimer = timing.auto_timer()
        if comm.comm_world.rank == 0:
            print('Making a copy of the signal TOD', flush=args.flush)
        sigcopy.exec(data)
        counter.exec(data)
    return


def scale_atmosphere_by_frequency(args, comm, data, freq, totalname_freq, mc):
    """ Scale atmospheric fluctuations by frequency.

    Assume that cached signal under totalname_freq is pure atmosphere
    and scale the absorption coefficient according to the frequency.

    """
    if not args.skip_atmosphere:
        for obs in data.obs:
            tod = obs['tod']
            site = obs['site']
            weather = obs['weather']
            start_time = obs['start_time']
            weather.set(site, mc, start_time)
            altitude = obs['altitude']
            absorption = toast.ctoast.atm_get_absorption_coefficient(
                altitude, weather.air_temperature, weather.surface_pressure,
                weather.pwv, freq)
            #loading = toast.ctoast.atm_get_atmospheric_loading(
            #    altitude, pwv, freq)
            for det in tod.local_dets:
                cachename = '{}_{}'.format(totalname_freq, det)
                ref = tod.cache.reference(cachename)
                ref *= absorption
                del ref

    return


def simulate_atmosphere(args, comm, data, mc, counter,
                        flag_name, common_flag_name, totalname):
    if not args.skip_atmosphere:
        autotimer = timing.auto_timer()
        if comm.comm_world.rank == 0:
            print('Simulating atmosphere', flush=args.flush)
            if args.atm_cache and not os.path.isdir(args.atm_cache):
                try:
                    os.makedirs(args.atm_cache)
                except FileExistsError:
                    pass
        start = MPI.Wtime()

        if common_flag_name is None:
            common_flag_name = 'common_flags'
        if flag_name is None:
            flag_name = 'flags'

        # Simulate the atmosphere signal
        atm = tt.OpSimAtmosphere(
            out=totalname, realization=mc,
            lmin_center=args.atm_lmin_center,
            lmin_sigma=args.atm_lmin_sigma,
            lmax_center=args.atm_lmax_center, gain=args.atm_gain,
            lmax_sigma=args.atm_lmax_sigma, zatm=args.atm_zatm,
            zmax=args.atm_zmax, xstep=args.atm_xstep,
            ystep=args.atm_ystep, zstep=args.atm_zstep,
            nelem_sim_max=args.atm_nelem_sim_max,
            verbosity=int(args.debug), gangsize=args.atm_gangsize,
            z0_center=args.atm_z0_center, z0_sigma=args.atm_z0_sigma,
            fp_radius=args.fp_radius, apply_flags=True,
            common_flag_name=common_flag_name,
            common_flag_mask=args.common_flag_mask, flag_name=flag_name,
            cachedir=args.atm_cache, flush=args.flush)

        atm.exec(data)

        comm.comm_world.barrier()
        stop = MPI.Wtime()
        if comm.comm_world.rank == 0:
            print('Atmosphere simulation took {:.3f} s'.format(stop-start),
                  flush=args.flush)

        counter.exec(data)

    return flag_name, common_flag_name


def copy_signal_freq(args, comm, data, sigcopy_freq, counter):
    if sigcopy_freq is not None:
        autotimer = timing.auto_timer()
        # Make a copy of the atmosphere so we can scramble the gains
        # repeatedly
        if comm.comm_world.rank == 0:
            print('Making a copy of the TOD for multifrequency',
                  flush=args.flush)
        sigcopy_freq.exec(data)
        counter.exec(data)
    return


def simulate_noise(args, comm, data, mc, counter, totalname_freq):
    if not args.skip_noise:
        autotimer = timing.auto_timer()
        if comm.comm_world.rank == 0:
            print('Simulating noise', flush=args.flush)
        start = MPI.Wtime()

        nse = tt.OpSimNoise(out=totalname_freq, realization=mc)
        nse.exec(data)

        comm.comm_world.barrier()
        stop = MPI.Wtime()
        if comm.comm_world.rank == 0:
            print('Noise simulation took {:.3f} s'.format(stop-start),
                  flush=args.flush)

        counter.exec(data)
    return


def scramble_gains(args, comm, data, mc, counter, totalname_freq):
    if args.gain_sigma:
        autotimer = timing.auto_timer()
        if comm.comm_world.rank == 0:
            print('Scrambling gains', flush=args.flush)
        start = MPI.Wtime()

        scrambler = tt.OpGainScrambler(
            sigma=args.gain_sigma, name=totalname_freq, realization=mc)
        scrambler.exec(data)

        comm.comm_world.barrier()
        stop = MPI.Wtime()
        if comm.comm_world.rank == 0:
            print('Gain scrambling took {:.3f} s'.format(stop-start),
                  flush=args.flush)

        counter.exec(data)
    return


def setup_output(args, comm, mc):
    autotimer = timing.auto_timer()
    outpath = '{}/{:08d}'.format(args.outdir, mc)
    if comm.comm_world.rank == 0:
        if not os.path.isdir(outpath):
            try:
                os.makedirs(outpath)
            except FileExistsError:
                pass
    return outpath


def copy_signal_madam(args, comm, data, sigcopy_madam, counter):
    if sigcopy_madam is not None:
        autotimer = timing.auto_timer()
        # Make a copy of the timeline for Madam
        if comm.comm_world.rank == 0:
            print('Making a copy of the TOD for Madam', flush=args.flush)
        sigcopy_madam.exec(data)

        counter.exec(data)
    return


def bin_maps(args, comm, data, rootname, counter,
             zmap, invnpp, zmap_group, invnpp_group, detweights, totalname_freq,
             flag_name, common_flag_name, mc, outpath):
    if not args.skip_bin:
        autotimer = timing.auto_timer()
        if comm.comm_world.rank == 0:
            print('Binning unfiltered maps', flush=args.flush)
        start0 = MPI.Wtime()
        start = start0

        # Bin a map using the toast facilities

        zmap.data.fill(0.0)
        build_zmap = tm.OpAccumDiag(
            detweights=detweights, zmap=zmap, name=totalname_freq,
            flag_name=flag_name, common_flag_name=common_flag_name,
            common_flag_mask=args.common_flag_mask)
        build_zmap.exec(data)
        zmap.allreduce()

        comm.comm_world.barrier()
        stop = MPI.Wtime()
        if comm.comm_world.rank == 0:
            print(' - Building noise weighted map {:04d} took {:.3f} s'
                  ''.format(mc, stop-start), flush=args.flush)
        start = stop

        tm.covariance_apply(invnpp, zmap)

        comm.comm_world.barrier()
        stop = MPI.Wtime()
        if comm.comm_world.rank == 0:
            print(' - Computing {} map {:04d} took {:.3f} s'
                  ''.format(rootname, mc, stop-start), flush=args.flush)
        start = stop

        fn = os.path.join(outpath, rootname+'.fits')
        if args.zip:
            fn += '.gz'
        zmap.write_healpix_fits(fn)

        comm.comm_world.barrier()
        stop = MPI.Wtime()
        if comm.comm_world.rank == 0:
            print(' - Writing {} map {:04d} to {} took {:.3f} s'
                  ''.format(rootname, mc, fn, stop-start), flush=args.flush)

        if zmap_group is not None:

            zmap_group.data.fill(0.0)
            build_zmap_group = tm.OpAccumDiag(
                detweights=detweights, zmap=zmap_group,
                name=totalname_freq,
                flag_name=flag_name, common_flag_name=common_flag_name,
                common_flag_mask=args.common_flag_mask)
            build_zmap_group.exec(data)
            zmap_group.allreduce()

            comm.comm_group.barrier()
            stop = MPI.Wtime()
            if comm.comm_group.rank == 0:
                print(' - Building group noise weighted map {:04d} took '
                      '{:.3f} s'.format(mc, stop-start), flush=args.flush)
            start = stop

            tm.covariance_apply(invnpp_group, zmap_group)

            comm.comm_group.barrier()
            stop = MPI.Wtime()
            elapsed = stop - start
            if comm.comm_group.rank == 0:
                print(' - Computing {} map {:04d} took {:.3f} s'
                      ''.format(rootname, mc, stop-start), flush=args.flush)
            start = stop

            fn = os.path.join(outpath, '{}_group_{:04}.fits'
                              ''.format(rootname, comm.group))
            if args.zip:
                fn += '.gz'
            zmap_group.write_healpix_fits(fn)

            comm.comm_group.barrier()
            stop = MPI.Wtime()
            if comm.comm_group.rank == 0:
                print(' - Writing group {} map {:04d} to {} took '
                      '{:.3f} s'.format(rootname, mc, fn, stop-start),
                      flush=args.flush)

        stop = MPI.Wtime()
        if comm.comm_world.rank == 0:
            print('Mapmaking {:04d} took {:.3f} s'
                  ''.format(mc, stop-start0), flush=args.flush)

        counter.exec(data)

    return


def apply_polyfilter(args, comm, data, counter, totalname_freq):
    if args.polyorder:
        autotimer = timing.auto_timer()
        if comm.comm_world.rank == 0:
            print('Polyfiltering signal', flush=args.flush)
        start = MPI.Wtime()
        common_flag_name = 'common_flags'
        flag_name = 'flags'
        polyfilter = tt.OpPolyFilter(
            order=args.polyorder, name=totalname_freq,
            common_flag_name=common_flag_name,
            common_flag_mask=args.common_flag_mask,
            flag_name=flag_name)
        polyfilter.exec(data)

        comm.comm_world.barrier()
        stop = MPI.Wtime()
        if comm.comm_world.rank == 0:
            print('Polynomial filtering took {:.3f} s'.format(stop-start),
                  flush=args.flush)

        counter.exec(data)
    return


def apply_groundfilter(args, comm, data, counter, totalname_freq):
    if args.wbin_ground:
        autotimer = timing.auto_timer()
        if comm.comm_world.rank == 0:
            print('Ground filtering signal', flush=args.flush)
        start = MPI.Wtime()
        common_flag_name = 'common_flags'
        flag_name = 'flags'
        groundfilter = tt.OpGroundFilter(
            wbin=args.wbin_ground, name=totalname_freq,
            common_flag_name=common_flag_name,
            common_flag_mask=args.common_flag_mask,
            flag_name=flag_name)
        groundfilter.exec(data)

        comm.comm_world.barrier()
        stop = MPI.Wtime()
        if comm.comm_world.rank == 0:
            print('Ground filtering took {:.3f} s'.format(stop-start),
                  flush=args.flush)

        counter.exec(data)
    return


def clear_signal(args, comm, data, sigclear, counter):
    if sigclear is not None:
        autotimer = timing.auto_timer()
        if comm.comm_world.rank == 0:
            print('Clearing filtered signal')
        sigclear.exec(data)
        counter.exec(data)
    return


def output_tidas(args, comm, data, totalname, common_flag_name, flag_name):
    if args.tidas is None:
        return
    autotimer = timing.auto_timer()
    from toast.tod.tidas import OpTidasExport
    tidas_path = os.path.abspath(args.tidas)
    comm.comm_world.Barrier()
    if comm.comm_world.rank == 0:
        print('Exporting TOD to a TIDAS volume at {}'.format(tidas_path),
              flush=args.flush)
    start = MPI.Wtime()

    export = OpTidasExport(tidas_path, name=totalname,
        common_flag_name=common_flag_name,
        flag_name=flag_name, usedist=True)
    export.exec(data)

    comm.comm_world.Barrier()
    stop = MPI.Wtime()
    if comm.comm_world.rank == 0:
        print('Wrote simulated TOD to {}:{} in {:.2f} s'
              ''.format(tidas_path, totalname,
                        stop-start), flush=args.flush)
    return


def apply_madam(args, comm, data, madampars, counter, mc, firstmc, outpath,
                detweights, totalname_madam, flag_name, common_flag_name):
    if args.madam:
        autotimer = timing.auto_timer()
        if comm.comm_world.rank == 0:
            print('Destriping signal', flush=args.flush)
        start = MPI.Wtime()

        # create output directory for this realization
        madampars['path_output'] = outpath
        if mc != firstmc:
            madampars['write_matrix'] = False
            madampars['write_wcov'] = False
            madampars['write_hits'] = False

        madam = tm.OpMadam(
            params=madampars, detweights=detweights,
            name=totalname_madam,
            common_flag_name=common_flag_name, flag_name=flag_name,
            common_flag_mask=args.common_flag_mask,
            purge_tod=True)

        madam.exec(data)

        comm.comm_world.barrier()
        stop = MPI.Wtime()
        if comm.comm_world.rank == 0:
            print('Madam took {:.3f} s'.format(stop-start), flush=args.flush)

        counter.exec(data)
    return


def main():

    # This is the 2-level toast communicator.  By default,
    # there is just one group which spans MPI_COMM_WORLD.
    comm = toast.Comm()

    if comm.comm_world.rank == 0:
        print('Running with {} processes at {}'.format(
            comm.comm_world.size, str(datetime.now())), flush=True)

    global_start = MPI.Wtime()

    args, comm = parse_arguments(comm)

    autotimer = timing.auto_timer("@{}".format(timing.FILE()))

    # Load and broadcast the schedule file

    schedules = load_schedule(args, comm)

    # Load the weather and append to schedules

    load_weather(args, comm, schedules)

    # load or simulate the focalplane

    detweights = load_fp(args, comm, schedules)

    # Create the TOAST data object to match the schedule.  This will
    # include simulating the boresight pointing.

    counter = tt.OpMemoryCounter()

    data = create_observations(args, comm, schedules, counter)

    # Expand boresight quaternions into detector pointing weights and
    # pixel numbers

    expand_pointing(args, comm, data, counter)

    # Prepare auxiliary information for distributed map objects

    localpix, localsm, subnpix = get_submaps(args, comm, data)

    # Scan input map

    signalname = scan_signal(args, comm, data, counter, localsm, subnpix)

    # Set up objects to take copies of the TOD at appropriate times

    sigcopy, sigcopy_freq, sigcopy_madam, sigclear, \
        totalname, totalname_freq, totalname_madam \
        = setup_sigcopy(args, comm, signalname)

    common_flag_name = None
    flag_name = None

    invnpp, zmap, invnpp_group, zmap_group, flag_name, common_flag_name \
        = build_npp(args, comm, data, counter, localsm, subnpix, detweights,
                    flag_name, common_flag_name)

    madampars = setup_madam(args, comm)

    # Loop over Monte Carlos

    firstmc = int(args.MC_start)
    nmc = int(args.MC_count)

    freqs = [float(freq) for freq in args.freq.split(',')]
    nfreq = len(freqs)

    for mc in range(firstmc, firstmc+nmc):

        flag_name, common_flag_name = simulate_atmosphere(
            args, comm, data, mc, counter,
            flag_name, common_flag_name, totalname)

        # Loop over frequencies with identical focal planes and identical
        # atmospheric noise.

        for ifreq, freq in enumerate(freqs):

            if comm.comm_world.rank == 0:
                print('Processing frequency {}GHz {} / {}, MC = {}'
                      ''.format(freq, ifreq+1, nfreq, mc), flush=args.flush)

            copy_signal_freq(args, comm, data, sigcopy_freq, counter)

            scale_atmosphere_by_frequency(args, comm, data, freq,
                                          totalname_freq, mc)

            add_sky_signal(args, comm, data, totalname_freq, signalname)

            mcoffset = ifreq * 1000000

            simulate_noise(args, comm, data, mc+mcoffset, counter,
                           totalname_freq)

            scramble_gains(args, comm, data, mc+mcoffset, counter,
                           totalname_freq)

            if (mc == firstmc) and (ifreq == 0):
                # For the first realization and frequency, optionally
                # export the timestream data to a TIDAS volume.
                output_tidas(args, comm, data, totalname, common_flag_name,
                             flag_name)

            outpath = setup_output(args, comm, mc+mcoffset)

            copy_signal_madam(args, comm, data, sigcopy_madam, counter)

            bin_maps(args, comm, data, 'binned', counter,
                     zmap, invnpp, zmap_group, invnpp_group, detweights,
                     totalname_freq, flag_name, common_flag_name,
                     mc+mcoffset, outpath)

            apply_polyfilter(args, comm, data, counter, totalname_freq)

            apply_groundfilter(args, comm, data, counter, totalname_freq)

            if args.polyorder or args.wbin_ground:
                bin_maps(args, comm, data, 'filtered', counter,
                         zmap, invnpp, zmap_group, invnpp_group, detweights,
                         totalname_freq, flag_name, common_flag_name,
                         mc+mcoffset, outpath)

            clear_signal(args, comm, data, sigclear, counter)

            apply_madam(args, comm, data, madampars, counter,
                        mc+mcoffset, firstmc, outpath, detweights,
                        totalname_madam, flag_name, common_flag_name)

    counter.exec(data)

    comm.comm_world.barrier()
    stop = MPI.Wtime()
    elapsed = stop - global_start
    if comm.comm_world.rank == 0:
        print('Total Time:  {:.2f} seconds'.format(elapsed), flush=True)


if __name__ == '__main__':
    try:
        main()
        tman = timing.timing_manager()
        tman.report()
    except Exception as e:
        print('Exception occurred: "{}"'.format(e), flush=True)
        if MPI.COMM_WORLD.size == 1:
            raise
        exc_type, exc_value, exc_traceback = sys.exc_info()
        print('*** print_tb:')
        traceback.print_tb(exc_traceback, limit=1, file=sys.stdout)
        print('*** print_exception:')
        traceback.print_exception(exc_type, exc_value, exc_traceback,
                                  limit=2, file=sys.stdout)
        print('*** print_exc:')
        traceback.print_exc()
        print('*** format_exc, first and last line:')
        formatted_lines = traceback.format_exc().splitlines()
        print(formatted_lines[0])
        print(formatted_lines[-1])
        print('*** format_exception:')
        print(repr(traceback.format_exception(exc_type, exc_value,
                                              exc_traceback)))
        print('*** extract_tb:')
        print(repr(traceback.extract_tb(exc_traceback)))
        print('*** format_tb:')
        print(repr(traceback.format_tb(exc_traceback)))
        print('*** tb_lineno:', exc_traceback.tb_lineno, flush=True)
        MPI.COMM_WORLD.Abort()<|MERGE_RESOLUTION|>--- conflicted
+++ resolved
@@ -22,12 +22,8 @@
 import toast.tod as tt
 import toast.map as tm
 import toast.qarray as qa
-<<<<<<< HEAD
 import toast.timing as timing
-=======
 from toast import Weather
-
->>>>>>> f10a01d7
 
 XAXIS, YAXIS, ZAXIS = np.eye(3)
 
